--- conflicted
+++ resolved
@@ -50,7 +50,6 @@
 # VS Code
 .vscode/
 
-<<<<<<< HEAD
 *.jar
 *.bin
 *.MF
@@ -79,9 +78,6 @@
 .factorypath
 build
 cached-antora-playbook.yml
-=======
-cached-antora-playbook.yml
 
 node_modules
-/.kotlin/
->>>>>>> 69ef885b
+/.kotlin/