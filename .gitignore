# Miscellaneous
*.java.hsp
*.sonarj
*.sw*
.DS_Store
build.sh
integration-repo
ivy-cache
argfile*
activemq-data/
classes/

# Log files
jxl.log
jmx.log
derby.log

# Gradle artifacts
.gradle
.gradletasknamecache
/build
buildSrc/build
/spring-*/build
/framework-bom/build
/framework-docs/build
/integration-tests/build
/src/asciidoc/build
spring-test/test-output/

# Maven artifacts
pom.xml
/target/

# Eclipse artifacts, including WTP generated manifests
bin
.classpath
.project
.settings
.springBeans
spring-*/src/main/java/META-INF/MANIFEST.MF

# IDEA artifacts and output dirs
*.iml
*.ipr
*.iws
.idea
out
test-output
atlassian-ide-plugin.xml

# VS Code
.vscode/

<<<<<<< HEAD
*.jar
*.bin
*.MF
*.war
Thumbs.db
.DS_Store
bin/
build/
.settings
.gradle
.classpath
.project
.git/
catalina*
logs/
classes/
test-classes/
.idea
*.iml
*.ipr
*.iws
*.log
*.cache
out/
target
.factorypath
build
=======
cached-antora-playbook.yml
>>>>>>> 2685a35c
<|MERGE_RESOLUTION|>--- conflicted
+++ resolved
@@ -51,7 +51,6 @@
 # VS Code
 .vscode/
 
-<<<<<<< HEAD
 *.jar
 *.bin
 *.MF
@@ -79,6 +78,4 @@
 target
 .factorypath
 build
-=======
-cached-antora-playbook.yml
->>>>>>> 2685a35c
+cached-antora-playbook.yml