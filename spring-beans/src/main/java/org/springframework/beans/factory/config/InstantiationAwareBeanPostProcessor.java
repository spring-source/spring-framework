/*
 * Copyright 2002-2021 the original author or authors.
 *
 * Licensed under the Apache License, Version 2.0 (the "License");
 * you may not use this file except in compliance with the License.
 * You may obtain a copy of the License at
 *
 *      https://www.apache.org/licenses/LICENSE-2.0
 *
 * Unless required by applicable law or agreed to in writing, software
 * distributed under the License is distributed on an "AS IS" BASIS,
 * WITHOUT WARRANTIES OR CONDITIONS OF ANY KIND, either express or implied.
 * See the License for the specific language governing permissions and
 * limitations under the License.
 */

package org.springframework.beans.factory.config;

import org.springframework.beans.BeansException;
import org.springframework.beans.PropertyValues;
import org.springframework.lang.Nullable;

/**
 * InstantiationAwareBeanPostProcessor接口继承BeanPostProcessor接口，它内部提供了3个方法，再加上BeanPostProcessor接口内部的2个方法，
 * 所以实现这个接口需要实现5个方法。InstantiationAwareBeanPostProcessor接口的主要作用在于目标对象的实例化过程中需要处理的事情，
 * 包括实例化对象的前后过程以及实例的属性设置在org.springframework.beans.factory.support.AbstractAutowireCapableBeanFactory#createBean()
 * 方法的Object bean = resolveBeforeInstantiation(beanName, mbdToUse);方法里面执行了这个后置处理器。
 *
 * Subinterface of {@link BeanPostProcessor} that adds a before-instantiation callback,
 * and a callback after instantiation but before explicit properties are set or
 * autowiring occurs.
 *
 * <p>Typically used to suppress default instantiation for specific target beans,
 * for example to create proxies with special TargetSources (pooling targets,
 * lazily initializing targets, etc), or to implement additional injection strategies
 * such as field injection.
 *
 * <p><b>NOTE:</b> This interface is a special purpose interface, mainly for
 * internal use within the framework. It is recommended to implement the plain
 * {@link BeanPostProcessor} interface as far as possible.
 *
 * @author Juergen Hoeller
 * @author Rod Johnson
 * @since 1.2
 * @see org.springframework.aop.framework.autoproxy.AbstractAutoProxyCreator#setCustomTargetSourceCreators
 * @see org.springframework.aop.framework.autoproxy.target.LazyInitTargetSourceCreator
 */
public interface InstantiationAwareBeanPostProcessor extends BeanPostProcessor {

	/**
	 * 在目标对象实例化之前调用，方法的返回值类型是Object，我们可以返回任何类型的值。由于这个时候目标对象还未实例化，
	 * 所以这个返回值可以用来代替原本该生成的目标对象的实例(一般都是代理对象)。
	 * 如果该方法的返回值代替原本该生成的目标对象，后续只有postProcessAfterInitialization方法会调用，其它方法不再调用；否则按照正常的流程走。
	 *
	 * Apply this BeanPostProcessor <i>before the target bean gets instantiated</i>.
	 * The returned bean object may be a proxy to use instead of the target bean,
	 * effectively suppressing default instantiation of the target bean.
	 * <p>If a non-null object is returned by this method, the bean creation process
	 * will be short-circuited. The only further processing applied is the
	 * {@link #postProcessAfterInitialization} callback from the configured
	 * {@link BeanPostProcessor BeanPostProcessors}.
	 * <p>This callback will be applied to bean definitions with their bean class,
	 * as well as to factory-method definitions in which case the returned bean type
	 * will be passed in here.
	 * <p>Post-processors may implement the extended
	 * {@link SmartInstantiationAwareBeanPostProcessor} interface in order
	 * to predict the type of the bean object that they are going to return here.
	 * <p>The default implementation returns {@code null}.
	 * @param beanClass the class of the bean to be instantiated
	 * @param beanName the name of the bean
	 * @return the bean object to expose instead of a default instance of the target bean,
	 * or {@code null} to proceed with default instantiation
	 * @throws org.springframework.beans.BeansException in case of errors
	 * @see #postProcessAfterInstantiation
	 * @see org.springframework.beans.factory.support.AbstractBeanDefinition#getBeanClass()
	 * @see org.springframework.beans.factory.support.AbstractBeanDefinition#getFactoryMethodName()
	 */
	@Nullable
	default Object postProcessBeforeInstantiation(Class<?> beanClass, String beanName) throws BeansException {
		return null;
	}

	/**
	 * 方法在目标对象实例化之后调用，这个时候对象已经被实例化，但是该实例的属性还未被设置，都是null。
	 * 如果该方法返回false，会忽略属性值的设置；如果返回true，会按照正常流程设置。
	 *
	 * Perform operations after the bean has been instantiated, via a constructor or factory method,
	 * but before Spring property population (from explicit properties or autowiring) occurs.
	 * <p>This is the ideal callback for performing custom field injection on the given bean
	 * instance, right before Spring's autowiring kicks in.
	 * <p>The default implementation returns {@code true}.
	 * @param bean the bean instance created, with properties not having been set yet
	 * @param beanName the name of the bean
	 * @return {@code true} if properties should be set on the bean; {@code false}
	 * if property population should be skipped. Normal implementations should return {@code true}.
	 * Returning {@code false} will also prevent any subsequent InstantiationAwareBeanPostProcessor
	 * instances being invoked on this bean instance.
	 * @throws org.springframework.beans.BeansException in case of errors
	 * @see #postProcessBeforeInstantiation
	 */
	default boolean postProcessAfterInstantiation(Object bean, String beanName) throws BeansException {
		return true;
	}

	/**
	 * Post-process the given property values before the factory applies them
	 * to the given bean.
	 * <p>The default implementation returns the given {@code pvs} as-is.
	 * @param pvs the property values that the factory is about to apply (never {@code null})
	 * @param bean the bean instance created, but whose properties have not yet been set
	 * @param beanName the name of the bean
	 * @return the actual property values to apply to the given bean (can be the passed-in
	 * PropertyValues instance), or {@code null} to skip property population
	 * @throws org.springframework.beans.BeansException in case of errors
	 * @since 5.1
	 */
	@Nullable
	default PropertyValues postProcessProperties(PropertyValues pvs, Object bean, String beanName)
			throws BeansException {

<<<<<<< HEAD
=======
		return null;
	}

	/**
	 * 方法对属性值进行修改(这个时候属性值还未被设置，但是我们可以修改原本该设置进去的属性值)。
	 * 如果postProcessAfterInstantiation方法返回false，该方法不会被调用。可以在该方法内对属性值进行修改。
	 *
	 * Post-process the given property values before the factory applies them
	 * to the given bean. Allows for checking whether all dependencies have been
	 * satisfied, for example based on a "Required" annotation on bean property setters.
	 * <p>Also allows for replacing the property values to apply, typically through
	 * creating a new MutablePropertyValues instance based on the original PropertyValues,
	 * adding or removing specific values.
	 * <p>The default implementation returns the given {@code pvs} as-is.
	 * @param pvs the property values that the factory is about to apply (never {@code null})
	 * @param pds the relevant property descriptors for the target bean (with ignored
	 * dependency types - which the factory handles specifically - already filtered out)
	 * @param bean the bean instance created, but whose properties have not yet been set
	 * @param beanName the name of the bean
	 * @return the actual property values to apply to the given bean (can be the passed-in
	 * PropertyValues instance), or {@code null} to skip property population
	 * @throws org.springframework.beans.BeansException in case of errors
	 * @see #postProcessProperties
	 * @see org.springframework.beans.MutablePropertyValues
	 * @deprecated as of 5.1, in favor of {@link #postProcessProperties(PropertyValues, Object, String)}
	 */
	@Deprecated
	@Nullable
	default PropertyValues postProcessPropertyValues(
			PropertyValues pvs, PropertyDescriptor[] pds, Object bean, String beanName) throws BeansException {

>>>>>>> d10e8858
		return pvs;
	}

}<|MERGE_RESOLUTION|>--- conflicted
+++ resolved
@@ -118,40 +118,6 @@
 	default PropertyValues postProcessProperties(PropertyValues pvs, Object bean, String beanName)
 			throws BeansException {
 
-<<<<<<< HEAD
-=======
-		return null;
-	}
-
-	/**
-	 * 方法对属性值进行修改(这个时候属性值还未被设置，但是我们可以修改原本该设置进去的属性值)。
-	 * 如果postProcessAfterInstantiation方法返回false，该方法不会被调用。可以在该方法内对属性值进行修改。
-	 *
-	 * Post-process the given property values before the factory applies them
-	 * to the given bean. Allows for checking whether all dependencies have been
-	 * satisfied, for example based on a "Required" annotation on bean property setters.
-	 * <p>Also allows for replacing the property values to apply, typically through
-	 * creating a new MutablePropertyValues instance based on the original PropertyValues,
-	 * adding or removing specific values.
-	 * <p>The default implementation returns the given {@code pvs} as-is.
-	 * @param pvs the property values that the factory is about to apply (never {@code null})
-	 * @param pds the relevant property descriptors for the target bean (with ignored
-	 * dependency types - which the factory handles specifically - already filtered out)
-	 * @param bean the bean instance created, but whose properties have not yet been set
-	 * @param beanName the name of the bean
-	 * @return the actual property values to apply to the given bean (can be the passed-in
-	 * PropertyValues instance), or {@code null} to skip property population
-	 * @throws org.springframework.beans.BeansException in case of errors
-	 * @see #postProcessProperties
-	 * @see org.springframework.beans.MutablePropertyValues
-	 * @deprecated as of 5.1, in favor of {@link #postProcessProperties(PropertyValues, Object, String)}
-	 */
-	@Deprecated
-	@Nullable
-	default PropertyValues postProcessPropertyValues(
-			PropertyValues pvs, PropertyDescriptor[] pds, Object bean, String beanName) throws BeansException {
-
->>>>>>> d10e8858
 		return pvs;
 	}
 
