--- conflicted
+++ resolved
@@ -118,11 +118,7 @@
 	private final Map<String, Object> disposableBeans = new LinkedHashMap<>();
 
 	/** Map between containing bean names: bean name to Set of bean names that the bean contains. */
-<<<<<<< HEAD
-	/** 缓存bean的属性关系的映射<tulingServce,<tulingDao,tulingDao2> --> Set of bean names that the bean contains */
-=======
 	/** 缓存bean的属性关系的映射<dujieServce,<dujieDao,dujieDao2> --> Set of bean names that the bean contains */
->>>>>>> 018eef6f
 	private final Map<String, Set<String>> containedBeanMap = new ConcurrentHashMap<>(16);
 
 	/** Map between dependent bean names: bean name to Set of dependent bean names.
