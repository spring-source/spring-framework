/*
 * Copyright 2002-2022 the original author or authors.
 *
 * Licensed under the Apache License, Version 2.0 (the "License");
 * you may not use this file except in compliance with the License.
 * You may obtain a copy of the License at
 *
 *      https://www.apache.org/licenses/LICENSE-2.0
 *
 * Unless required by applicable law or agreed to in writing, software
 * distributed under the License is distributed on an "AS IS" BASIS,
 * WITHOUT WARRANTIES OR CONDITIONS OF ANY KIND, either express or implied.
 * See the License for the specific language governing permissions and
 * limitations under the License.
 */

package org.springframework.beans.factory.support;

import java.beans.PropertyDescriptor;
import java.lang.reflect.Constructor;
import java.lang.reflect.InvocationTargetException;
import java.lang.reflect.Method;
import java.lang.reflect.Modifier;
import java.util.ArrayList;
import java.util.Arrays;
import java.util.Collection;
import java.util.HashSet;
import java.util.LinkedHashSet;
import java.util.List;
import java.util.Set;
import java.util.TreeSet;
import java.util.concurrent.ConcurrentHashMap;
import java.util.concurrent.ConcurrentMap;
import java.util.function.Supplier;

import org.apache.commons.logging.Log;

import org.springframework.beans.BeanUtils;
import org.springframework.beans.BeanWrapper;
import org.springframework.beans.BeanWrapperImpl;
import org.springframework.beans.BeansException;
import org.springframework.beans.MutablePropertyValues;
import org.springframework.beans.PropertyAccessorUtils;
import org.springframework.beans.PropertyValue;
import org.springframework.beans.PropertyValues;
import org.springframework.beans.TypeConverter;
import org.springframework.beans.factory.Aware;
import org.springframework.beans.factory.BeanClassLoaderAware;
import org.springframework.beans.factory.BeanCreationException;
import org.springframework.beans.factory.BeanCurrentlyInCreationException;
import org.springframework.beans.factory.BeanDefinitionStoreException;
import org.springframework.beans.factory.BeanFactory;
import org.springframework.beans.factory.BeanFactoryAware;
import org.springframework.beans.factory.BeanNameAware;
import org.springframework.beans.factory.FactoryBean;
import org.springframework.beans.factory.InitializingBean;
import org.springframework.beans.factory.InjectionPoint;
import org.springframework.beans.factory.UnsatisfiedDependencyException;
import org.springframework.beans.factory.config.AutowireCapableBeanFactory;
import org.springframework.beans.factory.config.AutowiredPropertyMarker;
import org.springframework.beans.factory.config.BeanDefinition;
import org.springframework.beans.factory.config.BeanPostProcessor;
import org.springframework.beans.factory.config.ConfigurableBeanFactory;
import org.springframework.beans.factory.config.ConfigurableListableBeanFactory;
import org.springframework.beans.factory.config.ConstructorArgumentValues;
import org.springframework.beans.factory.config.DependencyDescriptor;
import org.springframework.beans.factory.config.InstantiationAwareBeanPostProcessor;
import org.springframework.beans.factory.config.SmartInstantiationAwareBeanPostProcessor;
import org.springframework.beans.factory.config.TypedStringValue;
import org.springframework.core.DefaultParameterNameDiscoverer;
import org.springframework.core.MethodParameter;
import org.springframework.core.NamedThreadLocal;
import org.springframework.core.ParameterNameDiscoverer;
import org.springframework.core.PriorityOrdered;
import org.springframework.core.ResolvableType;
import org.springframework.lang.Nullable;
import org.springframework.util.ClassUtils;
import org.springframework.util.ObjectUtils;
import org.springframework.util.ReflectionUtils;
import org.springframework.util.ReflectionUtils.MethodCallback;
import org.springframework.util.StringUtils;
import org.springframework.util.function.ThrowingSupplier;

/**
 * Abstract bean factory superclass that implements default bean creation,
 * with the full capabilities specified by the {@link RootBeanDefinition} class.
 * Implements the {@link org.springframework.beans.factory.config.AutowireCapableBeanFactory}
 * interface in addition to AbstractBeanFactory's {@link #createBean} method.
 *
 * <p>Provides bean creation (with constructor resolution), property population,
 * wiring (including autowiring), and initialization. Handles runtime bean
 * references, resolves managed collections, calls initialization methods, etc.
 * Supports autowiring constructors, properties by name, and properties by type.
 *
 * <p>The main template method to be implemented by subclasses is
 * {@link #resolveDependency(DependencyDescriptor, String, Set, TypeConverter)},
 * used for autowiring by type. In case of a factory which is capable of searching
 * its bean definitions, matching beans will typically be implemented through such
 * a search. For other factory styles, simplified matching algorithms can be implemented.
 *
 * <p>Note that this class does <i>not</i> assume or implement bean definition
 * registry capabilities. See {@link DefaultListableBeanFactory} for an implementation
 * of the {@link org.springframework.beans.factory.ListableBeanFactory} and
 * {@link BeanDefinitionRegistry} interfaces, which represent the API and SPI
 * view of such a factory, respectively.
 *
 * @author Rod Johnson
 * @author Juergen Hoeller
 * @author Rob Harrop
 * @author Mark Fisher
 * @author Costin Leau
 * @author Chris Beams
 * @author Sam Brannen
 * @author Phillip Webb
 * @since 13.02.2004
 * @see RootBeanDefinition
 * @see DefaultListableBeanFactory
 * @see BeanDefinitionRegistry
 */
public abstract class AbstractAutowireCapableBeanFactory extends AbstractBeanFactory
		implements AutowireCapableBeanFactory {

	/** Strategy for creating bean instances. */
	private InstantiationStrategy instantiationStrategy;

	/** Resolver strategy for method parameter names. */
	@Nullable
	private ParameterNameDiscoverer parameterNameDiscoverer = new DefaultParameterNameDiscoverer();

	/** Whether to automatically try to resolve circular references between beans. */
	private boolean allowCircularReferences = true;

	/**
	 * Whether to resort to injecting a raw bean instance in case of circular reference,
	 * even if the injected bean eventually got wrapped.
	 */
	private boolean allowRawInjectionDespiteWrapping = false;

	/**
	 * Dependency types to ignore on dependency check and autowire, as Set of
	 * Class objects: for example, String. Default is none.
	 */
	private final Set<Class<?>> ignoredDependencyTypes = new HashSet<>();

	/**
	 * Dependency interfaces to ignore on dependency check and autowire, as Set of
	 * Class objects. By default, only the BeanFactory interface is ignored.
	 */
	private final Set<Class<?>> ignoredDependencyInterfaces = new HashSet<>();

	/**
	 * The name of the currently created bean, for implicit dependency registration
	 * on getBean etc invocations triggered from a user-specified Supplier callback.
	 */
	private final NamedThreadLocal<String> currentlyCreatedBean = new NamedThreadLocal<>("Currently created bean");

	/** Cache of unfinished FactoryBean instances: FactoryBean name to BeanWrapper. */
	private final ConcurrentMap<String, BeanWrapper> factoryBeanInstanceCache = new ConcurrentHashMap<>();

	/** Cache of candidate factory methods per factory class. */
	private final ConcurrentMap<Class<?>, Method[]> factoryMethodCandidateCache = new ConcurrentHashMap<>();

	/** Cache of filtered PropertyDescriptors: bean Class to PropertyDescriptor array. */
	private final ConcurrentMap<Class<?>, PropertyDescriptor[]> filteredPropertyDescriptorsCache =
			new ConcurrentHashMap<>();


	/**
	 * Create a new AbstractAutowireCapableBeanFactory.
	 */
	public AbstractAutowireCapableBeanFactory() {
		super();
		ignoreDependencyInterface(BeanNameAware.class);
		ignoreDependencyInterface(BeanFactoryAware.class);
		ignoreDependencyInterface(BeanClassLoaderAware.class);
		this.instantiationStrategy = new CglibSubclassingInstantiationStrategy();
	}

	/**
	 * Create a new AbstractAutowireCapableBeanFactory with the given parent.
	 * @param parentBeanFactory parent bean factory, or {@code null} if none
	 */
	public AbstractAutowireCapableBeanFactory(@Nullable BeanFactory parentBeanFactory) {
		this();
		setParentBeanFactory(parentBeanFactory);
	}


	/**
	 * Set the instantiation strategy to use for creating bean instances.
	 * Default is CglibSubclassingInstantiationStrategy.
	 * @see CglibSubclassingInstantiationStrategy
	 */
	public void setInstantiationStrategy(InstantiationStrategy instantiationStrategy) {
		this.instantiationStrategy = instantiationStrategy;
	}

	/**
	 * Return the instantiation strategy to use for creating bean instances.
	 */
	public InstantiationStrategy getInstantiationStrategy() {
		return this.instantiationStrategy;
	}

	/**
	 * Set the ParameterNameDiscoverer to use for resolving method parameter
	 * names if needed (e.g. for constructor names).
	 * <p>Default is a {@link DefaultParameterNameDiscoverer}.
	 */
	public void setParameterNameDiscoverer(@Nullable ParameterNameDiscoverer parameterNameDiscoverer) {
		this.parameterNameDiscoverer = parameterNameDiscoverer;
	}

	/**
	 * Return the ParameterNameDiscoverer to use for resolving method parameter
	 * names if needed.
	 */
	@Nullable
	public ParameterNameDiscoverer getParameterNameDiscoverer() {
		return this.parameterNameDiscoverer;
	}

	/**
	 * Set whether to allow circular references between beans - and automatically
	 * try to resolve them.
	 * <p>Note that circular reference resolution means that one of the involved beans
	 * will receive a reference to another bean that is not fully initialized yet.
	 * This can lead to subtle and not-so-subtle side effects on initialization;
	 * it does work fine for many scenarios, though.
	 * <p>Default is "true". Turn this off to throw an exception when encountering
	 * a circular reference, disallowing them completely.
	 * <p><b>NOTE:</b> It is generally recommended to not rely on circular references
	 * between your beans. Refactor your application logic to have the two beans
	 * involved delegate to a third bean that encapsulates their common logic.
	 */
	public void setAllowCircularReferences(boolean allowCircularReferences) {
		this.allowCircularReferences = allowCircularReferences;
	}

	/**
	 * Return whether to allow circular references between beans.
	 * @since 5.3.10
	 * @see #setAllowCircularReferences
	 */
	public boolean isAllowCircularReferences() {
		return this.allowCircularReferences;
	}

	/**
	 * Set whether to allow the raw injection of a bean instance into some other
	 * bean's property, despite the injected bean eventually getting wrapped
	 * (for example, through AOP auto-proxying).
	 * <p>This will only be used as a last resort in case of a circular reference
	 * that cannot be resolved otherwise: essentially, preferring a raw instance
	 * getting injected over a failure of the entire bean wiring process.
	 * <p>Default is "false", as of Spring 2.0. Turn this on to allow for non-wrapped
	 * raw beans injected into some of your references, which was Spring 1.2's
	 * (arguably unclean) default behavior.
	 * <p><b>NOTE:</b> It is generally recommended to not rely on circular references
	 * between your beans, in particular with auto-proxying involved.
	 * @see #setAllowCircularReferences
	 */
	public void setAllowRawInjectionDespiteWrapping(boolean allowRawInjectionDespiteWrapping) {
		this.allowRawInjectionDespiteWrapping = allowRawInjectionDespiteWrapping;
	}

	/**
	 * Return whether to allow the raw injection of a bean instance.
	 * @since 5.3.10
	 * @see #setAllowRawInjectionDespiteWrapping
	 */
	public boolean isAllowRawInjectionDespiteWrapping() {
		return this.allowRawInjectionDespiteWrapping;
	}

	/**
	 * Ignore the given dependency type for autowiring:
	 * for example, String. Default is none.
	 */
	public void ignoreDependencyType(Class<?> type) {
		this.ignoredDependencyTypes.add(type);
	}

	/**
	 * Ignore the given dependency interface for autowiring.
	 * <p>This will typically be used by application contexts to register
	 * dependencies that are resolved in other ways, like BeanFactory through
	 * BeanFactoryAware or ApplicationContext through ApplicationContextAware.
	 * <p>By default, only the BeanFactoryAware interface is ignored.
	 * For further types to ignore, invoke this method for each type.
	 * @see org.springframework.beans.factory.BeanFactoryAware
	 * @see org.springframework.context.ApplicationContextAware
	 */
	public void ignoreDependencyInterface(Class<?> ifc) {
		this.ignoredDependencyInterfaces.add(ifc);
	}

	@Override
	public void copyConfigurationFrom(ConfigurableBeanFactory otherFactory) {
		super.copyConfigurationFrom(otherFactory);
		if (otherFactory instanceof AbstractAutowireCapableBeanFactory otherAutowireFactory) {
			this.instantiationStrategy = otherAutowireFactory.instantiationStrategy;
			this.allowCircularReferences = otherAutowireFactory.allowCircularReferences;
			this.ignoredDependencyTypes.addAll(otherAutowireFactory.ignoredDependencyTypes);
			this.ignoredDependencyInterfaces.addAll(otherAutowireFactory.ignoredDependencyInterfaces);
		}
	}


	//-------------------------------------------------------------------------
	// Typical methods for creating and populating external bean instances
	//-------------------------------------------------------------------------

	@Override
	@SuppressWarnings("unchecked")
	public <T> T createBean(Class<T> beanClass) throws BeansException {
		// Use prototype bean definition, to avoid registering bean as dependent bean.
		RootBeanDefinition bd = new RootBeanDefinition(beanClass);
		bd.setScope(SCOPE_PROTOTYPE);
		bd.allowCaching = ClassUtils.isCacheSafe(beanClass, getBeanClassLoader());
		return (T) createBean(beanClass.getName(), bd, null);
	}

	@Override
	public void autowireBean(Object existingBean) {
		// Use non-singleton bean definition, to avoid registering bean as dependent bean.
		RootBeanDefinition bd = new RootBeanDefinition(ClassUtils.getUserClass(existingBean));
		bd.setScope(SCOPE_PROTOTYPE);
		bd.allowCaching = ClassUtils.isCacheSafe(bd.getBeanClass(), getBeanClassLoader());
		BeanWrapper bw = new BeanWrapperImpl(existingBean);
		initBeanWrapper(bw);
		populateBean(bd.getBeanClass().getName(), bd, bw);
	}

	@Override
	public Object configureBean(Object existingBean, String beanName) throws BeansException {
		markBeanAsCreated(beanName);
		BeanDefinition mbd = getMergedBeanDefinition(beanName);
		RootBeanDefinition bd = null;
		if (mbd instanceof RootBeanDefinition rbd) {
			bd = (rbd.isPrototype() ? rbd : rbd.cloneBeanDefinition());
		}
		if (bd == null) {
			bd = new RootBeanDefinition(mbd);
		}
		if (!bd.isPrototype()) {
			bd.setScope(SCOPE_PROTOTYPE);
			bd.allowCaching = ClassUtils.isCacheSafe(ClassUtils.getUserClass(existingBean), getBeanClassLoader());
		}
		BeanWrapper bw = new BeanWrapperImpl(existingBean);
		initBeanWrapper(bw);
		populateBean(beanName, bd, bw);
		return initializeBean(beanName, existingBean, bd);
	}


	//-------------------------------------------------------------------------
	// Specialized methods for fine-grained control over the bean lifecycle
	//-------------------------------------------------------------------------

	@Override
	public Object createBean(Class<?> beanClass, int autowireMode, boolean dependencyCheck) throws BeansException {
		// Use non-singleton bean definition, to avoid registering bean as dependent bean.
		RootBeanDefinition bd = new RootBeanDefinition(beanClass, autowireMode, dependencyCheck);
		bd.setScope(SCOPE_PROTOTYPE);
		return createBean(beanClass.getName(), bd, null);
	}

	@Override
	public Object autowire(Class<?> beanClass, int autowireMode, boolean dependencyCheck) throws BeansException {
		// Use non-singleton bean definition, to avoid registering bean as dependent bean.
		RootBeanDefinition bd = new RootBeanDefinition(beanClass, autowireMode, dependencyCheck);
		bd.setScope(SCOPE_PROTOTYPE);
		if (bd.getResolvedAutowireMode() == AUTOWIRE_CONSTRUCTOR) {
			return autowireConstructor(beanClass.getName(), bd, null, null).getWrappedInstance();
		}
		else {
			Object bean = getInstantiationStrategy().instantiate(bd, null, this);
			populateBean(beanClass.getName(), bd, new BeanWrapperImpl(bean));
			return bean;
		}
	}

	@Override
	public void autowireBeanProperties(Object existingBean, int autowireMode, boolean dependencyCheck)
			throws BeansException {

		if (autowireMode == AUTOWIRE_CONSTRUCTOR) {
			throw new IllegalArgumentException("AUTOWIRE_CONSTRUCTOR not supported for existing bean instance");
		}
		// Use non-singleton bean definition, to avoid registering bean as dependent bean.
		RootBeanDefinition bd =
				new RootBeanDefinition(ClassUtils.getUserClass(existingBean), autowireMode, dependencyCheck);
		bd.setScope(SCOPE_PROTOTYPE);
		BeanWrapper bw = new BeanWrapperImpl(existingBean);
		initBeanWrapper(bw);
		populateBean(bd.getBeanClass().getName(), bd, bw);
	}

	@Override
	public void applyBeanPropertyValues(Object existingBean, String beanName) throws BeansException {
		markBeanAsCreated(beanName);
		BeanDefinition bd = getMergedBeanDefinition(beanName);
		BeanWrapper bw = new BeanWrapperImpl(existingBean);
		initBeanWrapper(bw);
		applyPropertyValues(beanName, bd, bw, bd.getPropertyValues());
	}

	@Override
	public Object initializeBean(Object existingBean, String beanName) {
		return initializeBean(beanName, existingBean, null);
	}

	@Override
	public Object applyBeanPostProcessorsBeforeInitialization(Object existingBean, String beanName)
			throws BeansException {

		Object result = existingBean;
		//获取我们容器中的所有的bean的后置处理器
		for (BeanPostProcessor processor : getBeanPostProcessors()) {
			//挨个调用我们的bean的后置处理器的postProcessBeforeInitialization
			Object current = processor.postProcessBeforeInitialization(result, beanName);
			//若只有有一个返回null 那么直接返回原始的
			if (current == null) {
				return result;
			}
			result = current;
		}
		return result;
	}

	@Override
	public Object applyBeanPostProcessorsAfterInitialization(Object existingBean, String beanName)
			throws BeansException {

		Object result = existingBean;
		//获取我们容器中的所有的bean的后置处理器
		for (BeanPostProcessor processor : getBeanPostProcessors()) {
			/**
			 * 在这里是后置处理器的【第九次调用】 aop和事务都会在这里生存代理对象
			 *
			 * 【很重要】
			 * 我们AOP @EnableAspectJAutoProxy 为我们容器中导入了 AnnotationAwareAspectJAutoProxyCreator
			 * 我们事务注解@EnableTransactionManagement 为我们的容器导入了 InfrastructureAdvisorAutoProxyCreator
			 * 都是实现了我们的 BeanPostProcessor接口,InstantiationAwareBeanPostProcessor,
			 * 在这里实现的是BeanPostProcessor接口的postProcessAfterInitialization来生成我们的代理对象
			 */
			Object current = processor.postProcessAfterInitialization(result, beanName);
			//若只有有一个返回null 那么直接返回原始的
			if (current == null) {
				return result;
			}
			result = current;
		}
		return result;
	}

	@Override
	public void destroyBean(Object existingBean) {
		new DisposableBeanAdapter(existingBean, getBeanPostProcessorCache().destructionAware).destroy();
	}


	//-------------------------------------------------------------------------
	// Delegate methods for resolving injection points
	//-------------------------------------------------------------------------

	@Override
	public Object resolveBeanByName(String name, DependencyDescriptor descriptor) {
		InjectionPoint previousInjectionPoint = ConstructorResolver.setCurrentInjectionPoint(descriptor);
		try {
			return getBean(name, descriptor.getDependencyType());
		}
		finally {
			ConstructorResolver.setCurrentInjectionPoint(previousInjectionPoint);
		}
	}

	@Override
	@Nullable
	public Object resolveDependency(DependencyDescriptor descriptor, @Nullable String requestingBeanName) throws BeansException {
		return resolveDependency(descriptor, requestingBeanName, null, null);
	}


	//---------------------------------------------------------------------
	// Implementation of relevant AbstractBeanFactory template methods
	//---------------------------------------------------------------------

	/**
	 * Central method of this class: creates a bean instance,
	 * populates the bean instance, applies post-processors, etc.
	 * @see #doCreateBean
	 */
	@Override
	protected Object createBean(String beanName, RootBeanDefinition mbd, @Nullable Object[] args)
			throws BeanCreationException {

		if (logger.isTraceEnabled()) {
			logger.trace("Creating instance of bean '" + beanName + "'");
		}
		RootBeanDefinition mbdToUse = mbd;

		// Make sure bean class is actually resolved at this point, and
		// clone the bean definition in case of a dynamically resolved Class
		// which cannot be stored in the shared merged bean definition.
		// 确保此时的 bean 已经被解析了
		// 如果获取的class 属性不为null，则克隆该 BeanDefinition
		// 主要是因为该动态解析的 class 无法保存到到共享的 BeanDefinition
		Class<?> resolvedClass = resolveBeanClass(mbd, beanName);
		if (resolvedClass != null && !mbd.hasBeanClass() && mbd.getBeanClassName() != null) {
			mbdToUse = new RootBeanDefinition(mbd);
			mbdToUse.setBeanClass(resolvedClass);
		}

		// Prepare method overrides. 验证及准备覆盖的方法
		try {
			mbdToUse.prepareMethodOverrides();
		}
		catch (BeanDefinitionValidationException ex) {
			throw new BeanDefinitionStoreException(mbdToUse.getResourceDescription(),
					beanName, "Validation of method overrides failed", ex);
		}

		try {
			// Give BeanPostProcessors a chance to return a proxy instead of the target bean instance.
			/**
			 * 通过bean的后置处理器来进行后置处理生成代理对象,一般情况下在此处不会生成代理对象
			 * 为什么不能生成代理对象,不管是我们的jdk代理还是cglib代理都不会在此处进行代理，因为我们的
			 * 真实的对象没有生成,所以在这里不会生成代理对象，那么在这一步是我们aop和事务的关键，因为在这里
			 * 解析我们的aop切面信息进行缓存
			 */
			Object bean = resolveBeforeInstantiation(beanName, mbdToUse);
			if (bean != null) {
				return bean;
			}
		}
		catch (Throwable ex) {
			throw new BeanCreationException(mbdToUse.getResourceDescription(), beanName,
					"BeanPostProcessor before instantiation of bean failed", ex);
		}

		try {
			/**
			 * 该步骤是我们真正的创建我们的bean的实例对象的过程
			 */
			Object beanInstance = doCreateBean(beanName, mbdToUse, args);
			if (logger.isTraceEnabled()) {
				logger.trace("Finished creating instance of bean '" + beanName + "'");
			}
			return beanInstance;
		}
		catch (BeanCreationException | ImplicitlyAppearedSingletonException ex) {
			// A previously detected exception with proper bean creation context already,
			// or illegal singleton state to be communicated up to DefaultSingletonBeanRegistry.
			throw ex;
		}
		catch (Throwable ex) {
			throw new BeanCreationException(
					mbdToUse.getResourceDescription(), beanName, "Unexpected exception during bean creation", ex);
		}
	}


	/**
	 * 真的创建bean的逻辑,该方法是最复杂的包含了调用构造函数,给bean的属性赋值
	 * 调用bean的初始化操作以及 生成代理对象 都是在这里
	 * @param beanName bean的名称
	 * @param mbd bean的定义
	 * @param args 传入的参数
	 * @return bean的实例
	 * @throws BeanCreationException if the bean could not be created
	 * @see #instantiateBean
	 * @see #instantiateUsingFactoryMethod
	 * @see #autowireConstructor
	 */
	protected Object doCreateBean(String beanName, RootBeanDefinition mbd, @Nullable Object[] args)
			throws BeanCreationException {

		//BeanWrapper 是对 Bean 的包装，其接口中所定义的功能很简单包括设置获取被包装的对象，获取被包装 bean 的属性描述器
		BeanWrapper instanceWrapper = null;
		if (mbd.isSingleton()) {
			//从没有完成的FactoryBean中移除
			instanceWrapper = this.factoryBeanInstanceCache.remove(beanName);
		}
		if (instanceWrapper == null) {
			//使用合适的实例化策略来创建新的实例：工厂方法、构造函数自动注入、简单初始化 该方法很复杂也很重要
			instanceWrapper = createBeanInstance(beanName, mbd, args);
		}
		//从beanWrapper中获取我们的早期对象
		Object bean = instanceWrapper.getWrappedInstance();
		Class<?> beanType = instanceWrapper.getWrappedClass();
		if (beanType != NullBean.class) {
			mbd.resolvedTargetType = beanType;
		}

		// Allow post-processors to modify the merged bean definition.
		synchronized (mbd.postProcessingLock) {
			if (!mbd.postProcessed) {
				try {
					//进行后置处理 @AutoWired的注解的预解析
					applyMergedBeanDefinitionPostProcessors(mbd, beanType, beanName);
				}
				catch (Throwable ex) {
					throw new BeanCreationException(mbd.getResourceDescription(), beanName,
							"Post-processing of merged bean definition failed", ex);
				}
				mbd.markAsPostProcessed();
			}
		}

		/**
		 * 该对象进行判断是否能够暴露早期对象的条件
		 * 单实例
		 * this.allowCircularReferences 默认为true
		 * isSingletonCurrentlyInCreation(表示当前的bean对象正在创建singletonsCurrentlyInCreation包含当前正在创建的bean)
		 */
		// Eagerly cache singletons to be able to resolve circular references
		// even when triggered by lifecycle interfaces like BeanFactoryAware.
		boolean earlySingletonExposure = (mbd.isSingleton() && this.allowCircularReferences &&
				isSingletonCurrentlyInCreation(beanName));
		//上述条件满足，允许中期暴露对象
		if (earlySingletonExposure) {
			if (logger.isTraceEnabled()) {
				logger.trace("Eagerly caching bean '" + beanName +
						"' to allow for resolving potential circular references");
			}
			//把我们的早期对象包装成一个singletonFactory对象 该对象提供了一个getObject方法,该方法内部调用getEarlyBeanReference方法
			addSingletonFactory(beanName, () -> getEarlyBeanReference(beanName, mbd, bean));
		}

		// Initialize the bean instance.
		Object exposedObject = bean;
		try {
			//给我们的属性进行赋值(调用set方法进行赋值) 可能存在依赖于其他bean的属性，则会递归初始依赖bean
			populateBean(beanName, mbd, instanceWrapper);
			//进行对象初始化操作(在这里可能生成代理对象) 比如init-method
			exposedObject = initializeBean(beanName, exposedObject, mbd);
		}
		catch (Throwable ex) {
			if (ex instanceof BeanCreationException && beanName.equals(((BeanCreationException) ex).getBeanName())) {
				throw (BeanCreationException) ex;
			}
			else {
				throw new BeanCreationException(mbd.getResourceDescription(), beanName, ex.getMessage(), ex);
			}
		}
		//允许早期对象的引用
		if (earlySingletonExposure) {
			/**
			 * 去缓存中获取到我们的对象 由于传递的allowEarlyReferce 是false 要求只能在一级二级缓存中去获取
			 * 正常普通的bean(不存在循环依赖的bean) 创建的过程中，压根不会把三级缓存提升到二级缓存中
			 */
			Object earlySingletonReference = getSingleton(beanName, false);
			//能够获取到
			if (earlySingletonReference != null) {
				//经过后置处理的bean和早期的bean引用还相等的话(表示当前的bean没有被代理过)
				if (exposedObject == bean) {
					exposedObject = earlySingletonReference;
				}
				//处理依赖的bean
				else if (!this.allowRawInjectionDespiteWrapping && hasDependentBean(beanName)) {
					String[] dependentBeans = getDependentBeans(beanName);
					Set<String> actualDependentBeans = new LinkedHashSet<>(dependentBeans.length);
					for (String dependentBean : dependentBeans) {
						if (!removeSingletonIfCreatedForTypeCheckOnly(dependentBean)) {
							actualDependentBeans.add(dependentBean);
						}
					}
					if (!actualDependentBeans.isEmpty()) {
						throw new BeanCurrentlyInCreationException(beanName,
								"Bean with name '" + beanName + "' has been injected into other beans [" +
								StringUtils.collectionToCommaDelimitedString(actualDependentBeans) +
								"] in its raw version as part of a circular reference, but has eventually been " +
								"wrapped. This means that said other beans do not use the final version of the " +
								"bean. This is often the result of over-eager type matching - consider using " +
								"'getBeanNamesForType' with the 'allowEagerInit' flag turned off, for example.");
					}
				}
			}
		}

		// Register bean as disposable.
		try {
			//注册销毁的bean的销毁接口
			registerDisposableBeanIfNecessary(beanName, bean, mbd);
		}
		catch (BeanDefinitionValidationException ex) {
			throw new BeanCreationException(
					mbd.getResourceDescription(), beanName, "Invalid destruction signature", ex);
		}

		return exposedObject;
	}

	@Override
	@Nullable
	protected Class<?> predictBeanType(String beanName, RootBeanDefinition mbd, Class<?>... typesToMatch) {
		Class<?> targetType = determineTargetType(beanName, mbd, typesToMatch);
		// Apply SmartInstantiationAwareBeanPostProcessors to predict the
		// eventual type after a before-instantiation shortcut.
		if (targetType != null && !mbd.isSynthetic() && hasInstantiationAwareBeanPostProcessors()) {
			boolean matchingOnlyFactoryBean = typesToMatch.length == 1 && typesToMatch[0] == FactoryBean.class;
			for (SmartInstantiationAwareBeanPostProcessor bp : getBeanPostProcessorCache().smartInstantiationAware) {
				Class<?> predicted = bp.predictBeanType(targetType, beanName);
				if (predicted != null &&
						(!matchingOnlyFactoryBean || FactoryBean.class.isAssignableFrom(predicted))) {
					return predicted;
				}
			}
		}
		return targetType;
	}

	/**
	 * Determine the target type for the given bean definition.
	 * @param beanName the name of the bean (for error handling purposes)
	 * @param mbd the merged bean definition for the bean
	 * @param typesToMatch the types to match in case of internal type matching purposes
	 * (also signals that the returned {@code Class} will never be exposed to application code)
	 * @return the type for the bean if determinable, or {@code null} otherwise
	 */
	@Nullable
	protected Class<?> determineTargetType(String beanName, RootBeanDefinition mbd, Class<?>... typesToMatch) {
		Class<?> targetType = mbd.getTargetType();
		if (targetType == null) {
			if (mbd.getFactoryMethodName() != null) {
				targetType = getTypeForFactoryMethod(beanName, mbd, typesToMatch);
			}
			else {
				targetType = resolveBeanClass(mbd, beanName, typesToMatch);
				if (mbd.hasBeanClass()) {
					targetType = getInstantiationStrategy().getActualBeanClass(mbd, beanName, this);
				}
			}
			if (ObjectUtils.isEmpty(typesToMatch) || getTempClassLoader() == null) {
				mbd.resolvedTargetType = targetType;
			}
		}
		return targetType;
	}

	/**
	 * Determine the target type for the given bean definition which is based on
	 * a factory method. Only called if there is no singleton instance registered
	 * for the target bean already.
	 * <p>This implementation determines the type matching {@link #createBean}'s
	 * different creation strategies. As far as possible, we'll perform static
	 * type checking to avoid creation of the target bean.
	 * @param beanName the name of the bean (for error handling purposes)
	 * @param mbd the merged bean definition for the bean
	 * @param typesToMatch the types to match in case of internal type matching purposes
	 * (also signals that the returned {@code Class} will never be exposed to application code)
	 * @return the type for the bean if determinable, or {@code null} otherwise
	 * @see #createBean
	 */
	@Nullable
	protected Class<?> getTypeForFactoryMethod(String beanName, RootBeanDefinition mbd, Class<?>... typesToMatch) {
		ResolvableType cachedReturnType = mbd.factoryMethodReturnType;
		if (cachedReturnType != null) {
			return cachedReturnType.resolve();
		}

		Class<?> commonType = null;
		Method uniqueCandidate = mbd.factoryMethodToIntrospect;

		if (uniqueCandidate == null) {
			Class<?> factoryClass;
			boolean isStatic = true;

			String factoryBeanName = mbd.getFactoryBeanName();
			if (factoryBeanName != null) {
				if (factoryBeanName.equals(beanName)) {
					throw new BeanDefinitionStoreException(mbd.getResourceDescription(), beanName,
							"factory-bean reference points back to the same bean definition");
				}
				// Check declared factory method return type on factory class.
				factoryClass = getType(factoryBeanName);
				isStatic = false;
			}
			else {
				// Check declared factory method return type on bean class.
				factoryClass = resolveBeanClass(mbd, beanName, typesToMatch);
			}

			if (factoryClass == null) {
				return null;
			}
			factoryClass = ClassUtils.getUserClass(factoryClass);

			// If all factory methods have the same return type, return that type.
			// Can't clearly figure out exact method due to type converting / autowiring!
			int minNrOfArgs =
					(mbd.hasConstructorArgumentValues() ? mbd.getConstructorArgumentValues().getArgumentCount() : 0);
			Method[] candidates = this.factoryMethodCandidateCache.computeIfAbsent(factoryClass,
					clazz -> ReflectionUtils.getUniqueDeclaredMethods(clazz, ReflectionUtils.USER_DECLARED_METHODS));

			for (Method candidate : candidates) {
				if (Modifier.isStatic(candidate.getModifiers()) == isStatic && mbd.isFactoryMethod(candidate) &&
						candidate.getParameterCount() >= minNrOfArgs) {
					// Declared type variables to inspect?
					if (candidate.getTypeParameters().length > 0) {
						try {
							// Fully resolve parameter names and argument values.
							Class<?>[] paramTypes = candidate.getParameterTypes();
							String[] paramNames = null;
							ParameterNameDiscoverer pnd = getParameterNameDiscoverer();
							if (pnd != null) {
								paramNames = pnd.getParameterNames(candidate);
							}
							ConstructorArgumentValues cav = mbd.getConstructorArgumentValues();
							Set<ConstructorArgumentValues.ValueHolder> usedValueHolders = new HashSet<>(paramTypes.length);
							Object[] args = new Object[paramTypes.length];
							for (int i = 0; i < args.length; i++) {
								ConstructorArgumentValues.ValueHolder valueHolder = cav.getArgumentValue(
										i, paramTypes[i], (paramNames != null ? paramNames[i] : null), usedValueHolders);
								if (valueHolder == null) {
									valueHolder = cav.getGenericArgumentValue(null, null, usedValueHolders);
								}
								if (valueHolder != null) {
									args[i] = valueHolder.getValue();
									usedValueHolders.add(valueHolder);
								}
							}
							Class<?> returnType = AutowireUtils.resolveReturnTypeForFactoryMethod(
									candidate, args, getBeanClassLoader());
							uniqueCandidate = (commonType == null && returnType == candidate.getReturnType() ?
									candidate : null);
							commonType = ClassUtils.determineCommonAncestor(returnType, commonType);
							if (commonType == null) {
								// Ambiguous return types found: return null to indicate "not determinable".
								return null;
							}
						}
						catch (Throwable ex) {
							if (logger.isDebugEnabled()) {
								logger.debug("Failed to resolve generic return type for factory method: " + ex);
							}
						}
					}
					else {
						uniqueCandidate = (commonType == null ? candidate : null);
						commonType = ClassUtils.determineCommonAncestor(candidate.getReturnType(), commonType);
						if (commonType == null) {
							// Ambiguous return types found: return null to indicate "not determinable".
							return null;
						}
					}
				}
			}

			mbd.factoryMethodToIntrospect = uniqueCandidate;
			if (commonType == null) {
				return null;
			}
		}

		// Common return type found: all factory methods return same type. For a non-parameterized
		// unique candidate, cache the full type declaration context of the target factory method.
		cachedReturnType = (uniqueCandidate != null ?
				ResolvableType.forMethodReturnType(uniqueCandidate) : ResolvableType.forClass(commonType));
		mbd.factoryMethodReturnType = cachedReturnType;
		return cachedReturnType.resolve();
	}

	/**
	 * This implementation attempts to query the FactoryBean's generic parameter metadata
	 * if present to determine the object type. If not present, i.e. the FactoryBean is
	 * declared as a raw type, checks the FactoryBean's {@code getObjectType} method
	 * on a plain instance of the FactoryBean, without bean properties applied yet.
	 * If this doesn't return a type yet, and {@code allowInit} is {@code true} a
	 * full creation of the FactoryBean is used as fallback (through delegation to the
	 * superclass's implementation).
	 * <p>The shortcut check for a FactoryBean is only applied in case of a singleton
	 * FactoryBean. If the FactoryBean instance itself is not kept as singleton,
	 * it will be fully created to check the type of its exposed object.
	 */
	@Override
	protected ResolvableType getTypeForFactoryBean(String beanName, RootBeanDefinition mbd, boolean allowInit) {
		// Check if the bean definition itself has defined the type with an attribute
		ResolvableType result = getTypeForFactoryBeanFromAttributes(mbd);
		if (result != ResolvableType.NONE) {
			return result;
		}

		ResolvableType beanType =
				(mbd.hasBeanClass() ? ResolvableType.forClass(mbd.getBeanClass()) : ResolvableType.NONE);

		// For instance supplied beans try the target type and bean class
		if (mbd.getInstanceSupplier() != null) {
			result = getFactoryBeanGeneric(mbd.targetType);
			if (result.resolve() != null) {
				return result;
			}
			result = getFactoryBeanGeneric(beanType);
			if (result.resolve() != null) {
				return result;
			}
		}

		// Consider factory methods
		String factoryBeanName = mbd.getFactoryBeanName();
		String factoryMethodName = mbd.getFactoryMethodName();

		// Scan the factory bean methods
		if (factoryBeanName != null) {
			if (factoryMethodName != null) {
				// Try to obtain the FactoryBean's object type from its factory method
				// declaration without instantiating the containing bean at all.
				BeanDefinition factoryBeanDefinition = getBeanDefinition(factoryBeanName);
				Class<?> factoryBeanClass;
				if (factoryBeanDefinition instanceof AbstractBeanDefinition &&
						((AbstractBeanDefinition) factoryBeanDefinition).hasBeanClass()) {
					factoryBeanClass = ((AbstractBeanDefinition) factoryBeanDefinition).getBeanClass();
				}
				else {
					RootBeanDefinition fbmbd = getMergedBeanDefinition(factoryBeanName, factoryBeanDefinition);
					factoryBeanClass = determineTargetType(factoryBeanName, fbmbd);
				}
				if (factoryBeanClass != null) {
					result = getTypeForFactoryBeanFromMethod(factoryBeanClass, factoryMethodName);
					if (result.resolve() != null) {
						return result;
					}
				}
			}
			// If not resolvable above and the referenced factory bean doesn't exist yet,
			// exit here - we don't want to force the creation of another bean just to
			// obtain a FactoryBean's object type...
			if (!isBeanEligibleForMetadataCaching(factoryBeanName)) {
				return ResolvableType.NONE;
			}
		}

		// If we're allowed, we can create the factory bean and call getObjectType() early
		if (allowInit) {
			FactoryBean<?> factoryBean = (mbd.isSingleton() ?
					getSingletonFactoryBeanForTypeCheck(beanName, mbd) :
					getNonSingletonFactoryBeanForTypeCheck(beanName, mbd));
			if (factoryBean != null) {
				// Try to obtain the FactoryBean's object type from this early stage of the instance.
				Class<?> type = getTypeForFactoryBean(factoryBean);
				if (type != null) {
					return ResolvableType.forClass(type);
				}
				// No type found for shortcut FactoryBean instance:
				// fall back to full creation of the FactoryBean instance.
				return super.getTypeForFactoryBean(beanName, mbd, true);
			}
		}

		if (factoryBeanName == null && mbd.hasBeanClass() && factoryMethodName != null) {
			// No early bean instantiation possible: determine FactoryBean's type from
			// static factory method signature or from class inheritance hierarchy...
			return getTypeForFactoryBeanFromMethod(mbd.getBeanClass(), factoryMethodName);
		}
		result = getFactoryBeanGeneric(beanType);
		if (result.resolve() != null) {
			return result;
		}
		return ResolvableType.NONE;
	}

	private ResolvableType getFactoryBeanGeneric(@Nullable ResolvableType type) {
		if (type == null) {
			return ResolvableType.NONE;
		}
		return type.as(FactoryBean.class).getGeneric();
	}

	/**
	 * Introspect the factory method signatures on the given bean class,
	 * trying to find a common {@code FactoryBean} object type declared there.
	 * @param beanClass the bean class to find the factory method on
	 * @param factoryMethodName the name of the factory method
	 * @return the common {@code FactoryBean} object type, or {@code null} if none
	 */
	private ResolvableType getTypeForFactoryBeanFromMethod(Class<?> beanClass, String factoryMethodName) {
		// CGLIB subclass methods hide generic parameters; look at the original user class.
		Class<?> factoryBeanClass = ClassUtils.getUserClass(beanClass);
		FactoryBeanMethodTypeFinder finder = new FactoryBeanMethodTypeFinder(factoryMethodName);
		ReflectionUtils.doWithMethods(factoryBeanClass, finder, ReflectionUtils.USER_DECLARED_METHODS);
		return finder.getResult();
	}

	/**
<<<<<<< HEAD
=======
	 * This implementation attempts to query the FactoryBean's generic parameter metadata
	 * if present to determine the object type. If not present, i.e. the FactoryBean is
	 * declared as a raw type, checks the FactoryBean's {@code getObjectType} method
	 * on a plain instance of the FactoryBean, without bean properties applied yet.
	 * If this doesn't return a type yet, a full creation of the FactoryBean is
	 * used as fallback (through delegation to the superclass's implementation).
	 * <p>The shortcut check for a FactoryBean is only applied in case of a singleton
	 * FactoryBean. If the FactoryBean instance itself is not kept as singleton,
	 * it will be fully created to check the type of its exposed object.
	 */
	@Override
	@Deprecated
	@Nullable
	protected Class<?> getTypeForFactoryBean(String beanName, RootBeanDefinition mbd) {
		return getTypeForFactoryBean(beanName, mbd, true).resolve();
	}

	/**
>>>>>>> 018eef6f
	 * 这个方法很重要 网上大多数人都没有说清楚，在解决循环依赖的过程中把三级对象的getObject()的时候，会触发getEarlyBeanReference
	 * 在该方法中，我们可以通过SmartInstantiationAwareBeanPostProcessor的后置处理器来修改我们早期对象的属性,
	 * 但是spring内部的SmartInstantiationAwareBeanPostProcessor.getEarlyBeanReference没有做任何的处理
	 * 正符合spring开放式接口规范 留个我们扩展
	 * @param beanName the name of the bean (for error handling purposes)
	 * @param mbd the merged bean definition for the bean
	 * @param bean the raw bean instance
	 * @return the object to expose as bean reference
	 */
	protected Object getEarlyBeanReference(String beanName, RootBeanDefinition mbd, Object bean) {
		Object exposedObject = bean;
		//判读我们容器中是否有InstantiationAwareBeanPostProcessors类型的后置处理器
		if (!mbd.isSynthetic() && hasInstantiationAwareBeanPostProcessors()) {
			//获取我们所有的后置处理器
			for (SmartInstantiationAwareBeanPostProcessor bp : getBeanPostProcessorCache().smartInstantiationAware) {
				//进行强制转换
				//挨个调用SmartInstantiationAwareBeanPostProcessor的getEarlyBeanReference
				exposedObject = bp.getEarlyBeanReference(exposedObject, beanName);
			}
		}
		return exposedObject;
	}


	//---------------------------------------------------------------------
	// Implementation methods
	//---------------------------------------------------------------------

	/**
	 * Obtain a "shortcut" singleton FactoryBean instance to use for a
	 * {@code getObjectType()} call, without full initialization of the FactoryBean.
	 * @param beanName the name of the bean
	 * @param mbd the bean definition for the bean
	 * @return the FactoryBean instance, or {@code null} to indicate
	 * that we couldn't obtain a shortcut FactoryBean instance
	 */
	@Nullable
	private FactoryBean<?> getSingletonFactoryBeanForTypeCheck(String beanName, RootBeanDefinition mbd) {
		synchronized (getSingletonMutex()) {
			BeanWrapper bw = this.factoryBeanInstanceCache.get(beanName);
			if (bw != null) {
				return (FactoryBean<?>) bw.getWrappedInstance();
			}
			Object beanInstance = getSingleton(beanName, false);
			if (beanInstance instanceof FactoryBean) {
				return (FactoryBean<?>) beanInstance;
			}
			if (isSingletonCurrentlyInCreation(beanName) ||
					(mbd.getFactoryBeanName() != null && isSingletonCurrentlyInCreation(mbd.getFactoryBeanName()))) {
				return null;
			}

			Object instance;
			try {
				// Mark this bean as currently in creation, even if just partially.
				beforeSingletonCreation(beanName);
				// Give BeanPostProcessors a chance to return a proxy instead of the target bean instance.
				instance = resolveBeforeInstantiation(beanName, mbd);
				if (instance == null) {
					bw = createBeanInstance(beanName, mbd, null);
					instance = bw.getWrappedInstance();
				}
			}
			catch (UnsatisfiedDependencyException ex) {
				// Don't swallow, probably misconfiguration...
				throw ex;
			}
			catch (BeanCreationException ex) {
				// Don't swallow a linkage error since it contains a full stacktrace on
				// first occurrence... and just a plain NoClassDefFoundError afterwards.
				if (ex.contains(LinkageError.class)) {
					throw ex;
				}
				// Instantiation failure, maybe too early...
				if (logger.isDebugEnabled()) {
					logger.debug("Bean creation exception on singleton FactoryBean type check: " + ex);
				}
				onSuppressedException(ex);
				return null;
			}
			finally {
				// Finished partial creation of this bean.
				afterSingletonCreation(beanName);
			}

			FactoryBean<?> fb = getFactoryBean(beanName, instance);
			if (bw != null) {
				this.factoryBeanInstanceCache.put(beanName, bw);
			}
			return fb;
		}
	}

	/**
	 * Obtain a "shortcut" non-singleton FactoryBean instance to use for a
	 * {@code getObjectType()} call, without full initialization of the FactoryBean.
	 * @param beanName the name of the bean
	 * @param mbd the bean definition for the bean
	 * @return the FactoryBean instance, or {@code null} to indicate
	 * that we couldn't obtain a shortcut FactoryBean instance
	 */
	@Nullable
	private FactoryBean<?> getNonSingletonFactoryBeanForTypeCheck(String beanName, RootBeanDefinition mbd) {
		if (isPrototypeCurrentlyInCreation(beanName)) {
			return null;
		}

		Object instance;
		try {
			// Mark this bean as currently in creation, even if just partially.
			beforePrototypeCreation(beanName);
			// Give BeanPostProcessors a chance to return a proxy instead of the target bean instance.
			instance = resolveBeforeInstantiation(beanName, mbd);
			if (instance == null) {
				BeanWrapper bw = createBeanInstance(beanName, mbd, null);
				instance = bw.getWrappedInstance();
			}
		}
		catch (UnsatisfiedDependencyException ex) {
			// Don't swallow, probably misconfiguration...
			throw ex;
		}
		catch (BeanCreationException ex) {
			// Instantiation failure, maybe too early...
			if (logger.isDebugEnabled()) {
				logger.debug("Bean creation exception on non-singleton FactoryBean type check: " + ex);
			}
			onSuppressedException(ex);
			return null;
		}
		finally {
			// Finished partial creation of this bean.
			afterPrototypeCreation(beanName);
		}

		return getFactoryBean(beanName, instance);
	}

	/**
	 * Apply MergedBeanDefinitionPostProcessors to the specified bean definition,
	 * invoking their {@code postProcessMergedBeanDefinition} methods.
	 * @param mbd the merged bean definition for the bean
	 * @param beanType the actual type of the managed bean instance
	 * @param beanName the name of the bean
	 * @see MergedBeanDefinitionPostProcessor#postProcessMergedBeanDefinition
	 */
	protected void applyMergedBeanDefinitionPostProcessors(RootBeanDefinition mbd, Class<?> beanType, String beanName) {
		for (MergedBeanDefinitionPostProcessor processor : getBeanPostProcessorCache().mergedDefinition) {
			processor.postProcessMergedBeanDefinition(mbd, beanType, beanName);
		}
	}

	/**
	 * Apply before-instantiation post-processors, resolving whether there is a
	 * before-instantiation shortcut for the specified bean.
	 * @param beanName the name of the bean
	 * @param mbd the bean definition for the bean
	 * @return the shortcut-determined bean instance, or {@code null} if none
	 */
	@Nullable
	protected Object resolveBeforeInstantiation(String beanName, RootBeanDefinition mbd) {
		Object bean = null;
		//获取我们容器中的所有的bean的后置处理器
		if (!Boolean.FALSE.equals(mbd.beforeInstantiationResolved)) {
			// Make sure bean class is actually resolved at this point.

			if (!mbd.isSynthetic() && hasInstantiationAwareBeanPostProcessors()) {
				//获取当前bean 的class对象
				Class<?> targetType = determineTargetType(beanName, mbd);
				if (targetType != null) {
					/**
					 * 后置处理器的【第一次】调用 总共有九处调用 事务在这里不会被调用，aop的才会被调用
					 * 为啥aop在这里调用了，因为在此处需要解析出对应的切面报错到缓存中
					 */
					bean = applyBeanPostProcessorsBeforeInstantiation(targetType, beanName);
					//若InstantiationAwareBeanPostProcessors后置处理器的postProcessBeforeInstantiation返回不为null
					//说明生成了代理对象那么我们就调用
					if (bean != null) {
						/**
						 * 后置处理器的第二处调用，该后置处理器若被调用的话，那么第一处的处理器肯定返回的不是null
						 * InstantiationAwareBeanPostProcessors后置处理器postProcessAfterInitialization
						 */
						bean = applyBeanPostProcessorsAfterInitialization(bean, beanName);
					}
				}
			}
			mbd.beforeInstantiationResolved = (bean != null);
		}
		return bean;
	}

	/**
	 * Apply InstantiationAwareBeanPostProcessors to the specified bean definition
	 * (by class and name), invoking their {@code postProcessBeforeInstantiation} methods.
	 * <p>Any returned object will be used as the bean instead of actually instantiating
	 * the target bean. A {@code null} return value from the post-processor will
	 * result in the target bean being instantiated.
	 * @param beanClass the class of the bean to be instantiated
	 * @param beanName the name of the bean
	 * @return the bean object to use instead of a default instance of the target bean, or {@code null}
	 * @see InstantiationAwareBeanPostProcessor#postProcessBeforeInstantiation
	 */
	@Nullable
	protected Object applyBeanPostProcessorsBeforeInstantiation(Class<?> beanClass, String beanName) {
		/**
		 * 获取容器中的所有后置处理器
		 */
		for (InstantiationAwareBeanPostProcessor bp : getBeanPostProcessorCache().instantiationAware) {
			/**
			 * 【很重要】
			 * 我们AOP @EnableAspectJAutoProxy 为我们容器中导入了 AnnotationAwareAspectJAutoProxyCreator
			 * 我们事务注解@EnableTransactionManagement 为我们的容器导入了 InfrastructureAdvisorAutoProxyCreator
			 * 都是实现了我们的 BeanPostProcessor接口,InstantiationAwareBeanPostProcessor,
			 * 进行后置处理解析切面
			 */
			Object result = bp.postProcessBeforeInstantiation(beanClass, beanName);
			if (result != null) {
				return result;
			}
		}
		return null;
	}

	/**
	 * Create a new instance for the specified bean, using an appropriate instantiation strategy:
	 * factory method, constructor autowiring, or simple instantiation.
	 * @param beanName the name of the bean
	 * @param mbd the bean definition for the bean
	 * @param args explicit arguments to use for constructor or factory method invocation
	 * @return a BeanWrapper for the new instance
	 * @see #obtainFromSupplier
	 * @see #instantiateUsingFactoryMethod
	 * @see #autowireConstructor
	 * @see #instantiateBean
	 */
	protected BeanWrapper createBeanInstance(String beanName, RootBeanDefinition mbd, @Nullable Object[] args) {
		// Make sure bean class is actually resolved at this point.
		//从bean定义中解析出当前bean的class对象
		Class<?> beanClass = resolveBeanClass(mbd, beanName);
		/**
		 * 检测类的访问权限。默认情况下，对于非 public 的类，是允许访问的。
		 * 若禁止访问，这里会抛出异常
		 */
		if (beanClass != null && !Modifier.isPublic(beanClass.getModifiers()) && !mbd.isNonPublicAccessAllowed()) {
			throw new BeanCreationException(mbd.getResourceDescription(), beanName,
					"Bean class isn't public, and non-public access not allowed: " + beanClass.getName());
		}
		/**
		 * 该方法是spring5.0 新增加的  如果存在 Supplier 回调，则使用给定的回调方法初始化策略
		 */
		Supplier<?> instanceSupplier = mbd.getInstanceSupplier();
		if (instanceSupplier != null) {
			return obtainFromSupplier(instanceSupplier, beanName);
		}
		/**
<<<<<<< HEAD
		 * 工厂方法,我们通过配置类来进行配置的话 采用的就是工厂方法,方法名称就是tulingDao就是我们工厂方法的名称
		 *  Bean
		 	public TulingDao tulingDao() {
		 		return new TulingDao(tulingDataSource());
=======
		 * 工厂方法,我们通过配置类来进行配置的话 采用的就是工厂方法,方法名称就是DujieDao就是我们工厂方法的名称
		 *  Bean
		 	public DujieDao DujieDao() {
		 		return new DujieDao(dujieDataSource());
>>>>>>> 018eef6f
		 	}
		 */
		if (mbd.getFactoryMethodName() != null) {
			return instantiateUsingFactoryMethod(beanName, mbd, args);
		}

		/**
		 * 当多次构建同一个 bean 时，可以使用此处的快捷路径，即无需再次推断应该使用哪种方式构造实例，
		 * 以提高效率。比如在多次构建同一个 prototype 类型的 bean 时，就可以走此处的捷径。
		 * 这里的 resolved 和 mbd.constructorArgumentsResolved 将会在 bean 第一次实例
		 * 化的过程中被设置，在后面的源码中会分析到，先继续往下看。
		 */
		//判断当前构造函数是否被解析过
		boolean resolved = false;
		//有没有必须进行依赖注入
		boolean autowireNecessary = false;
		/**
		 * 通过getBean传入进来的构造函数是否来指定需要推断构造函数
		 * 若传递进来的args不为空，那么就可以直接选出对应的构造函数
		 */
		if (args == null) {
			synchronized (mbd.constructorArgumentLock) {
				//判断我们的bean定义信息中的resolvedConstructorOrFactoryMethod(用来缓存我们的已经解析的构造函数或者工厂方法)
				if (mbd.resolvedConstructorOrFactoryMethod != null) {
					//修改已经解析过的构造函数的标志
					resolved = true;
					//修改标记为ture 标识构造函数或者工厂方法已经解析过
					autowireNecessary = mbd.constructorArgumentsResolved;
				}
			}
		}
		//若被解析过
		if (resolved) {
			if (autowireNecessary) {
				//通过有参的构造函数进行反射调用
				return autowireConstructor(beanName, mbd, null, null);
			}
			else {
				//调用无参数的构造函数进行创建对象
				return instantiateBean(beanName, mbd);
			}
		}

		/**
		 * 通过bean的后置处理器进行选举出合适的构造函数对象
		 */
		Constructor<?>[] ctors = determineConstructorsFromBeanPostProcessors(beanClass, beanName);
		/**
		 * 通过后置处理器解析出构造器对象不为null
		 * 获取bean定义中的注入模式是构造器注入
		 * bean定义信息ConstructorArgumentValues
		 * 获取通过getBean的方式传入的构造器函数参数类型不为null
		 */
		if (ctors != null || mbd.getResolvedAutowireMode() == AUTOWIRE_CONSTRUCTOR ||
				mbd.hasConstructorArgumentValues() || !ObjectUtils.isEmpty(args)) {
			//通过构造函数创建对象
			return autowireConstructor(beanName, mbd, ctors, args);
		}

		// Preferred constructors for default construction?
		ctors = mbd.getPreferredConstructors();
		if (ctors != null) {
			return autowireConstructor(beanName, mbd, ctors, null);
		}

		//使用无参数的构造函数调用创建对象
		return instantiateBean(beanName, mbd);
	}

	/**
	 * Obtain a bean instance from the given supplier.
	 * @param supplier the configured supplier
	 * @param beanName the corresponding bean name
	 * @return a BeanWrapper for the new instance
	 * @since 5.0
	 * @see #getObjectForBeanInstance
	 */
	protected BeanWrapper obtainFromSupplier(Supplier<?> supplier, String beanName) {
		Object instance = obtainInstanceFromSupplier(supplier, beanName);
		if (instance == null) {
			instance = new NullBean();
		}
		BeanWrapper bw = new BeanWrapperImpl(instance);
		initBeanWrapper(bw);
		return bw;
	}

	@Nullable
	private Object obtainInstanceFromSupplier(Supplier<?> supplier, String beanName) {
		String outerBean = this.currentlyCreatedBean.get();
		this.currentlyCreatedBean.set(beanName);
		try {
			if (supplier instanceof InstanceSupplier<?> instanceSupplier) {
				return instanceSupplier.get(RegisteredBean.of((ConfigurableListableBeanFactory) this, beanName));
			}
			if (supplier instanceof ThrowingSupplier<?> throwableSupplier) {
				return throwableSupplier.getWithException();
			}
			return supplier.get();
		}
		catch (Throwable ex) {
			if (ex instanceof BeansException beansException) {
				throw beansException;
			}
			throw new BeanCreationException(beanName,
					"Instantiation of supplied bean failed", ex);
		}
		finally {
			if (outerBean != null) {
				this.currentlyCreatedBean.set(outerBean);
			}
			else {
				this.currentlyCreatedBean.remove();
			}
		}
	}

	/**
	 * Overridden in order to implicitly register the currently created bean as
	 * dependent on further beans getting programmatically retrieved during a
	 * {@link Supplier} callback.
	 * @since 5.0
	 * @see #obtainFromSupplier
	 */
	@Override
	protected Object getObjectForBeanInstance(
			Object beanInstance, String name, String beanName, @Nullable RootBeanDefinition mbd) {

		String currentlyCreatedBean = this.currentlyCreatedBean.get();
		if (currentlyCreatedBean != null) {
			registerDependentBean(beanName, currentlyCreatedBean);
		}

		return super.getObjectForBeanInstance(beanInstance, name, beanName, mbd);
	}

	/**
	 * Determine candidate constructors to use for the given bean, checking all registered
	 * {@link SmartInstantiationAwareBeanPostProcessor SmartInstantiationAwareBeanPostProcessors}.
	 * @param beanClass the raw class of the bean
	 * @param beanName the name of the bean
	 * @return the candidate constructors, or {@code null} if none specified
	 * @throws org.springframework.beans.BeansException in case of errors
	 * @see org.springframework.beans.factory.config.SmartInstantiationAwareBeanPostProcessor#determineCandidateConstructors
	 */
	@Nullable
	protected Constructor<?>[] determineConstructorsFromBeanPostProcessors(@Nullable Class<?> beanClass, String beanName)
			throws BeansException {

		if (beanClass != null && hasInstantiationAwareBeanPostProcessors()) {
			for (SmartInstantiationAwareBeanPostProcessor bp : getBeanPostProcessorCache().smartInstantiationAware) {
				Constructor<?>[] ctors = bp.determineCandidateConstructors(beanClass, beanName);
				if (ctors != null) {
					return ctors;
				}
			}
		}
		return null;
	}

	/**
	 * Instantiate the given bean using its default constructor.
	 * @param beanName the name of the bean
	 * @param mbd the bean definition for the bean
	 * @return a BeanWrapper for the new instance
	 */
	protected BeanWrapper instantiateBean(String beanName, RootBeanDefinition mbd) {
		try {
			Object beanInstance = getInstantiationStrategy().instantiate(mbd, beanName, this);
			BeanWrapper bw = new BeanWrapperImpl(beanInstance);
			initBeanWrapper(bw);
			return bw;
		}
		catch (Throwable ex) {
			throw new BeanCreationException(mbd.getResourceDescription(), beanName, ex.getMessage(), ex);
		}
	}

	/**
	 * Instantiate the bean using a named factory method. The method may be static, if the
	 * mbd parameter specifies a class, rather than a factoryBean, or an instance variable
	 * on a factory object itself configured using Dependency Injection.
	 * @param beanName the name of the bean
	 * @param mbd the bean definition for the bean
	 * @param explicitArgs argument values passed in programmatically via the getBean method,
	 * or {@code null} if none (implying the use of constructor argument values from bean definition)
	 * @return a BeanWrapper for the new instance
	 * @see #getBean(String, Object[])
	 */
	protected BeanWrapper instantiateUsingFactoryMethod(
			String beanName, RootBeanDefinition mbd, @Nullable Object[] explicitArgs) {

		return new ConstructorResolver(this).instantiateUsingFactoryMethod(beanName, mbd, explicitArgs);
	}

	/**
	 * "autowire constructor" (with constructor arguments by type) behavior.
	 * Also applied if explicit constructor argument values are specified,
	 * matching all remaining arguments with beans from the bean factory.
	 * <p>This corresponds to constructor injection: In this mode, a Spring
	 * bean factory is able to host components that expect constructor-based
	 * dependency resolution.
	 * @param beanName the name of the bean
	 * @param mbd the bean definition for the bean
	 * @param ctors the chosen candidate constructors
	 * @param explicitArgs argument values passed in programmatically via the getBean method,
	 * or {@code null} if none (implying the use of constructor argument values from bean definition)
	 * @return a BeanWrapper for the new instance
	 */
	protected BeanWrapper autowireConstructor(
			String beanName, RootBeanDefinition mbd, @Nullable Constructor<?>[] ctors, @Nullable Object[] explicitArgs) {

		return new ConstructorResolver(this).autowireConstructor(beanName, mbd, ctors, explicitArgs);
	}

	/**
	 * 给我们的对象BeanWrapper赋值
	 * @param beanName bean的名称
	 * @param mbd bean的定义
	 * @param bw bean实例包装对象
	 */
	@SuppressWarnings("deprecation")  // for postProcessPropertyValues
	protected void populateBean(String beanName, RootBeanDefinition mbd, @Nullable BeanWrapper bw) {
		//若bw为null的话,则说明对象没有实例化
		if (bw == null) {
			//进入if 说明对象有属性，bw为空,不能为他设置属性，那就在下面就执行抛出异常
			if (mbd.hasPropertyValues()) {
				throw new BeanCreationException(
						mbd.getResourceDescription(), beanName, "Cannot apply property values to null instance");
			}
			else {
				// Skip property population phase for null instance.
				return;
			}
		}

		// Give any InstantiationAwareBeanPostProcessors the opportunity to modify the
		// state of the bean before properties are set. This can be used, for example,
		// to support styles of field injection.

		/**
		 * 在属性被填充前，给 InstantiationAwareBeanPostProcessor 类型的后置处理器一个修改
		 * bean 状态的机会。官方的解释是：让用户可以自定义属性注入。比如用户实现一
		 * 个 InstantiationAwareBeanPostProcessor 类型的后置处理器，并通过
		 * postProcessAfterInstantiation 方法向 bean 的成员变量注入自定义的信息。
		 * 当时我们发现系统中的的InstantiationAwareBeanPostProcessor.postProcessAfterInstantiationM没有进行任何处理，
		 * 若我们自己实现了这个接口 可以自定义处理.....spring 留给我们自己扩展接口的
		 * 特殊需求，直接使用配置中的信息注入即可。
		 */
		// 是否持有 InstantiationAwareBeanPostProcessor
		if (!mbd.isSynthetic() && hasInstantiationAwareBeanPostProcessors()) {
			//获取容器中的所有的BeanPostProcessor
			for (InstantiationAwareBeanPostProcessor bp : getBeanPostProcessorCache().instantiationAware) {
				//若存在后置处理器给我们属性赋值了，那么返回false 可以来修改我们的开关变量，就不会走下面的逻辑了
				if (!bp.postProcessAfterInstantiation(bw.getWrappedInstance(), beanName)) {
					// 返回值为是否继续填充 bean
					// postProcessAfterInstantiation：如果应该在 bean上面设置属性则返回 true，否则返回 false
					// 一般情况下，应该是返回true 。
					// 返回 false 的话，将会阻止在此 Bean 实例上调用任何后续的 InstantiationAwareBeanPostProcessor 实
					return;
				}
			}
		}
		//获取bean定义的属性
		PropertyValues pvs = (mbd.hasPropertyValues() ? mbd.getPropertyValues() : null);

		int resolvedAutowireMode = mbd.getResolvedAutowireMode();
		/**
		 * 判断我们的bean的属性注入模型
		 * AUTOWIRE_BY_NAME 根据名称注入
		 * AUTOWIRE_BY_TYPE 根据类型注入
		 */
		if (resolvedAutowireMode == AUTOWIRE_BY_NAME || resolvedAutowireMode == AUTOWIRE_BY_TYPE) {
			// 把PropertyValues封装成为MutablePropertyValues
			MutablePropertyValues newPvs = new MutablePropertyValues(pvs);
			// 根据bean的属性名称注入
			// Add property values based on autowire by name if applicable.
			if (resolvedAutowireMode == AUTOWIRE_BY_NAME) {
				autowireByName(beanName, mbd, bw, newPvs);
			}
			//根据bean的类型进行注入
			// Add property values based on autowire by type if applicable.
			if (resolvedAutowireMode == AUTOWIRE_BY_TYPE) {
				autowireByType(beanName, mbd, bw, newPvs);
			}
			//把处理过的 属性覆盖原来的
			pvs = newPvs;
		}
		/**
		 * 这里又是一种后置处理，用于在 Spring 填充属性到 bean 对象前，对属性的值进行相应的处理，
		 * 比如可以修改某些属性的值。这时注入到 bean 中的值就不是配置文件中的内容了，
		 * 而是经过后置处理器修改后的内容
		 */
		boolean hasInstAwareBpps = hasInstantiationAwareBeanPostProcessors();
		//判断是否需要检查依赖
		boolean needsDepCheck = (mbd.getDependencyCheck() != AbstractBeanDefinition.DEPENDENCY_CHECK_NONE);

		if (hasInstAwareBpps) {
			if (pvs == null) {
				pvs = mbd.getPropertyValues();
			}
			//获取所有的后置处理器
			for (InstantiationAwareBeanPostProcessor bp : getBeanPostProcessorCache().instantiationAware) {
				PropertyValues pvsToUse = bp.postProcessProperties(pvs, bw.getWrappedInstance(), beanName);
				if (pvsToUse == null) {
<<<<<<< HEAD
					return;
=======
					if (filteredPds == null) {
						filteredPds = filterPropertyDescriptorsForDependencyCheck(bw, mbd.allowCaching);
					}
					//对依赖对象进行后置处理
					pvsToUse = bp.postProcessPropertyValues(pvs, filteredPds, bw.getWrappedInstance(), beanName);
					if (pvsToUse == null) {
						return;
					}
>>>>>>> 018eef6f
				}
				pvs = pvsToUse;
			}
		}
		// 判断是否检查依赖
		if (needsDepCheck) {
<<<<<<< HEAD
			PropertyDescriptor[] filteredPds = filterPropertyDescriptorsForDependencyCheck(bw, mbd.allowCaching);
=======
			if (filteredPds == null) {
				// 提出当前正在创建的beanWrapper 依赖的对象
				filteredPds = filterPropertyDescriptorsForDependencyCheck(bw, mbd.allowCaching);
			}
>>>>>>> 018eef6f
			checkDependencies(beanName, mbd, filteredPds, pvs);
		}
		/**
		 * 其实，上面只是完成了所有注入属性的获取，将获取的属性封装在 PropertyValues 的实例对象 pvs 中，
		 * 并没有应用到已经实例化的 bean 中。而 #applyPropertyValues(String beanName, BeanDefinition mbd, BeanWrapper bw, PropertyValues pvs) 方法，
		 * 则是完成这一步骤的
		 */
		if (pvs != null) {
			applyPropertyValues(beanName, mbd, bw, pvs);
		}
	}

	/**
	 * Fill in any missing property values with references to
	 * other beans in this factory if autowire is set to "byName".
	 * @param beanName the name of the bean we're wiring up.
	 * Useful for debugging messages; not used functionally.
	 * @param mbd bean definition to update through autowiring
	 * @param bw the BeanWrapper from which we can obtain information about the bean
	 * @param pvs the PropertyValues to register wired objects with
	 */
	protected void autowireByName(
			String beanName, AbstractBeanDefinition mbd, BeanWrapper bw, MutablePropertyValues pvs) {
		//从我们的bean定义中解析出我们的所有属性对象
		String[] propertyNames = unsatisfiedNonSimpleProperties(mbd, bw);
		//循环我们当前bean的属性
		for (String propertyName : propertyNames) {
			//判断该属性名称是不是引用对象
			if (containsBean(propertyName)) {
				//显示的调用getBean所有属性的名称bean显示调用BeanFactory
				Object bean = getBean(propertyName);
				//把我们依赖的属性添加到pvs中
				pvs.add(propertyName, bean);
				//注册当前bean和属性依赖bean的依赖关系
				registerDependentBean(propertyName, beanName);
				if (logger.isTraceEnabled()) {
					logger.trace("Added autowiring by name from bean name '" + beanName +
							"' via property '" + propertyName + "' to bean named '" + propertyName + "'");
				}
			}
			else {
				if (logger.isTraceEnabled()) {
					logger.trace("Not autowiring property '" + propertyName + "' of bean '" + beanName +
							"' by name: no matching bean found");
				}
			}
		}
	}

	/**
	 * Abstract method defining "autowire by type" (bean properties by type) behavior.
	 * <p>This is like PicoContainer default, in which there must be exactly one bean
	 * of the property type in the bean factory. This makes bean factories simple to
	 * configure for small namespaces, but doesn't work as well as standard Spring
	 * behavior for bigger applications.
	 * @param beanName the name of the bean to autowire by type
	 * @param mbd the merged bean definition to update through autowiring
	 * @param bw the BeanWrapper from which we can obtain information about the bean
	 * @param pvs the PropertyValues to register wired objects with
	 */
	protected void autowireByType(
			String beanName, AbstractBeanDefinition mbd, BeanWrapper bw, MutablePropertyValues pvs) {
		// 获取 TypeConverter 实例
		// 使用自定义的 TypeConverter，用于取代默认的 PropertyEditor 机制
		TypeConverter converter = getCustomTypeConverter();
		//没有获取到  把bw赋值给转换器(BeanWrapper实现了 TypeConverter接口 )
		if (converter == null) {
			converter = bw;
		}

		Set<String> autowiredBeanNames = new LinkedHashSet<>(4);
		/**
		 *   spring认为的简单属性
		 *   1. CharSequence 接口的实现类，比如 String
		 *   2. Enum
		 *   3. Date
		 *   4. URI/URL
		 *   5. Number 的继承类，比如 Integer/Long
		 *   6. byte/short/int... 等基本类型
		 *   7. Locale
		 *   8. 以上所有类型的数组形式，比如 String[]、Date[]、int[] 等等
		 * 不包含在当前bean的配置文件的中属性 !pvs.contains(pd.getName()
		 **/
		String[] propertyNames = unsatisfiedNonSimpleProperties(mbd, bw);
		//循环属性,循环我们的依赖属性
		for (String propertyName : propertyNames) {
			try {
				//获取 PropertyDescriptor 实例
				PropertyDescriptor pd = bw.getPropertyDescriptor(propertyName);
				// Don't try autowiring by type for type Object: never makes sense,
				// even if it technically is an unsatisfied, non-simple property.
				//判断当前正在创建的bean中所依赖的属性描述的类型不是为object类型的
				if (Object.class != pd.getPropertyType()) {
					//获取当前正常创建备案所依赖的属性的setter方法对象
					MethodParameter methodParam = BeanUtils.getWriteMethodParameter(pd);
					// Do not allow eager init for type matching in case of a prioritized post-processor.
					boolean eager = !(bw.getWrappedInstance() instanceof PriorityOrdered);
					//创建自动注入的依赖描述符创建
					DependencyDescriptor desc = new AutowireByTypeDependencyDescriptor(methodParam, eager);
					// 解析指定 beanName 的属性所匹配的值，并把解析到的属性名称存储在 autowiredBeanNames 中
					// 当属性存在过个封装 bean 时将会找到所有匹配的 bean 并将其注入
					Object autowiredArgument = resolveDependency(desc, beanName, autowiredBeanNames, converter);
					//若解析出来的不为空autowiredArgument  把属性名称和对应的值进绑定
					if (autowiredArgument != null) {
						pvs.add(propertyName, autowiredArgument);
					}
					for (String autowiredBeanName : autowiredBeanNames) {
						//注册依赖
						registerDependentBean(autowiredBeanName, beanName);
						if (logger.isTraceEnabled()) {
							logger.trace("Autowiring by type from bean name '" + beanName + "' via property '" +
									propertyName + "' to bean named '" + autowiredBeanName + "'");
						}
					}
					autowiredBeanNames.clear();
				}
			}
			catch (BeansException ex) {
				throw new UnsatisfiedDependencyException(mbd.getResourceDescription(), beanName, propertyName, ex);
			}
		}
	}


	/**
	 * Return an array of non-simple bean properties that are unsatisfied.
	 * These are probably unsatisfied references to other beans in the
	 * factory. Does not include simple properties like primitives or Strings.
	 * @param mbd the merged bean definition the bean was created with
	 * @param bw the BeanWrapper the bean was created with
	 * @return an array of bean property names
	 * @see org.springframework.beans.BeanUtils#isSimpleProperty
	 */
	/**
	 *   spring认为的简单属性
	 *   1. CharSequence 接口的实现类，比如 String
	 *   2. Enum
	 *   3. Date
	 *   4. URI/URL
	 *   5. Number 的继承类，比如 Integer/Long
	 *   6. byte/short/int... 等基本类型
	 *   7. Locale
	 *   8. 以上所有类型的数组形式，比如 String[]、Date[]、int[] 等等
	 * 不包含在当前bean的配置文件的中属性 !pvs.contains(pd.getName()
	 **/
	protected String[] unsatisfiedNonSimpleProperties(AbstractBeanDefinition mbd, BeanWrapper bw) {
		Set<String> result = new TreeSet<>();
		PropertyValues pvs = mbd.getPropertyValues();
		PropertyDescriptor[] pds = bw.getPropertyDescriptors();
		for (PropertyDescriptor pd : pds) {
			if (pd.getWriteMethod() != null && !isExcludedFromDependencyCheck(pd) && !pvs.contains(pd.getName()) &&
					!BeanUtils.isSimpleProperty(pd.getPropertyType())) {
				result.add(pd.getName());
			}
		}
		return StringUtils.toStringArray(result);
	}

	/**
	 * Extract a filtered set of PropertyDescriptors from the given BeanWrapper,
	 * excluding ignored dependency types or properties defined on ignored dependency interfaces.
	 * @param bw the BeanWrapper the bean was created with
	 * @param cache whether to cache filtered PropertyDescriptors for the given bean Class
	 * @return the filtered PropertyDescriptors
	 * @see #isExcludedFromDependencyCheck
	 * @see #filterPropertyDescriptorsForDependencyCheck(org.springframework.beans.BeanWrapper)
	 */
	protected PropertyDescriptor[] filterPropertyDescriptorsForDependencyCheck(BeanWrapper bw, boolean cache) {
		PropertyDescriptor[] filtered = this.filteredPropertyDescriptorsCache.get(bw.getWrappedClass());
		if (filtered == null) {
			filtered = filterPropertyDescriptorsForDependencyCheck(bw);
			if (cache) {
				PropertyDescriptor[] existing =
						this.filteredPropertyDescriptorsCache.putIfAbsent(bw.getWrappedClass(), filtered);
				if (existing != null) {
					filtered = existing;
				}
			}
		}
		return filtered;
	}

	/**
	 * Extract a filtered set of PropertyDescriptors from the given BeanWrapper,
	 * excluding ignored dependency types or properties defined on ignored dependency interfaces.
	 * @param bw the BeanWrapper the bean was created with
	 * @return the filtered PropertyDescriptors
	 * @see #isExcludedFromDependencyCheck
	 */
	protected PropertyDescriptor[] filterPropertyDescriptorsForDependencyCheck(BeanWrapper bw) {
		List<PropertyDescriptor> pds = new ArrayList<>(Arrays.asList(bw.getPropertyDescriptors()));
		pds.removeIf(this::isExcludedFromDependencyCheck);
		return pds.toArray(new PropertyDescriptor[0]);
	}

	/**
	 * Determine whether the given bean property is excluded from dependency checks.
	 * <p>This implementation excludes properties defined by CGLIB and
	 * properties whose type matches an ignored dependency type or which
	 * are defined by an ignored dependency interface.
	 * @param pd the PropertyDescriptor of the bean property
	 * @return whether the bean property is excluded
	 * @see #ignoreDependencyType(Class)
	 * @see #ignoreDependencyInterface(Class)
	 */
	protected boolean isExcludedFromDependencyCheck(PropertyDescriptor pd) {
		return (AutowireUtils.isExcludedFromDependencyCheck(pd) ||
				this.ignoredDependencyTypes.contains(pd.getPropertyType()) ||
				AutowireUtils.isSetterDefinedInInterface(pd, this.ignoredDependencyInterfaces));
	}

	/**
	 * Perform a dependency check that all properties exposed have been set,
	 * if desired. Dependency checks can be objects (collaborating beans),
	 * simple (primitives and String), or all (both).
	 * @param beanName the name of the bean
	 * @param mbd the merged bean definition the bean was created with
	 * @param pds the relevant property descriptors for the target bean
	 * @param pvs the property values to be applied to the bean
	 * @see #isExcludedFromDependencyCheck(java.beans.PropertyDescriptor)
	 */
	protected void checkDependencies(
			String beanName, AbstractBeanDefinition mbd, PropertyDescriptor[] pds, @Nullable PropertyValues pvs)
			throws UnsatisfiedDependencyException {

		int dependencyCheck = mbd.getDependencyCheck();
		for (PropertyDescriptor pd : pds) {
			if (pd.getWriteMethod() != null && (pvs == null || !pvs.contains(pd.getName()))) {
				boolean isSimple = BeanUtils.isSimpleProperty(pd.getPropertyType());
				boolean unsatisfied = (dependencyCheck == AbstractBeanDefinition.DEPENDENCY_CHECK_ALL) ||
						(isSimple && dependencyCheck == AbstractBeanDefinition.DEPENDENCY_CHECK_SIMPLE) ||
						(!isSimple && dependencyCheck == AbstractBeanDefinition.DEPENDENCY_CHECK_OBJECTS);
				if (unsatisfied) {
					throw new UnsatisfiedDependencyException(mbd.getResourceDescription(), beanName, pd.getName(),
							"Set this property value or disable dependency checking for this bean.");
				}
			}
		}
	}

	/**
	 * Apply the given property values, resolving any runtime references
	 * to other beans in this bean factory. Must use deep copy, so we
	 * don't permanently modify this property.
	 * @param beanName the bean name passed for better exception information
	 * @param mbd the merged bean definition
	 * @param bw the BeanWrapper wrapping the target object
	 * @param pvs the new property values
	 */
	protected void applyPropertyValues(String beanName, BeanDefinition mbd, BeanWrapper bw, PropertyValues pvs) {
		if (pvs.isEmpty()) {
			return;
		}
<<<<<<< HEAD
=======
		// 设置 BeanWrapperImpl 的 SecurityContext 属性
		if (System.getSecurityManager() != null && bw instanceof BeanWrapperImpl) {
			((BeanWrapperImpl) bw).setSecurityContext(getAccessControlContext());
		}
>>>>>>> 018eef6f
		// MutablePropertyValues 类型属性
		MutablePropertyValues mpvs = null;
		// 原始类型
		List<PropertyValue> original;
		// 获得 original
		if (pvs instanceof MutablePropertyValues) {
			//把我们的pvs强行转为MutablePropertyValues
			mpvs = (MutablePropertyValues) pvs;
			//判断MutablePropertyValues 已经转换过了
			if (mpvs.isConverted()) {
				// Shortcut: use the pre-converted values as-is.
				try {
					//直接设置到beanWrapper中
					bw.setPropertyValues(mpvs);
					return;
				}
				catch (BeansException ex) {
					throw new BeanCreationException(
							mbd.getResourceDescription(), beanName, "Error setting property values", ex);
				}
			}
			// 如果 pvs 不是 MutablePropertyValues 类型，则直接使用原始类型
			original = mpvs.getPropertyValueList();
		}
		else {
			original = Arrays.asList(pvs.getPropertyValues());
		}
		// 获取 TypeConverter = 获取用户自定义的类型转换
		TypeConverter converter = getCustomTypeConverter();
		if (converter == null) {
			converter = bw;
		}
		// 获取对应的解析器
		BeanDefinitionValueResolver valueResolver = new BeanDefinitionValueResolver(this, beanName, mbd, converter);

		// Create a deep copy, resolving any references for values.
		List<PropertyValue> deepCopy = new ArrayList<>(original.size());
		boolean resolveNecessary = false;
		// 遍历属性，将属性转换为对应类的对应属性的类型
		for (PropertyValue pv : original) {
			if (pv.isConverted()) {
				deepCopy.add(pv);
			}
			else {
				//属性的名称
				String propertyName = pv.getName();
				//属性对象的原始值
				Object originalValue = pv.getValue();
				if (originalValue == AutowiredPropertyMarker.INSTANCE) {
					Method writeMethod = bw.getPropertyDescriptor(propertyName).getWriteMethod();
					if (writeMethod == null) {
						throw new IllegalArgumentException("Autowire marker for property without write method: " + pv);
					}
					originalValue = new DependencyDescriptor(new MethodParameter(writeMethod, 0), true);
				}
				/**
				 *   转换属性值，例如将引用转换为IoC容器中实例化对象引用 ！！！！！ 对属性值的解析！
				 */
				Object resolvedValue = valueResolver.resolveValueIfNecessary(pv, originalValue);
				Object convertedValue = resolvedValue;
				boolean convertible = bw.isWritableProperty(propertyName) &&
						!PropertyAccessorUtils.isNestedOrIndexedProperty(propertyName);
				// 使用用户自定义的类型转换器转换属性值
				if (convertible) {
					// 对属性值的类型进行转换，比如将 String 类型的属性值 "123" 转为 Integer 类型的 123
					convertedValue = convertForProperty(resolvedValue, propertyName, bw, converter);
				}
				// Possibly store converted value in merged bean definition,
				// in order to avoid re-conversion for every created bean instance.
				// 存储转换后的属性值，避免每次属性注入时的转换工作
				if (resolvedValue == originalValue) {
					if (convertible) {
						pv.setConvertedValue(convertedValue);
					}
					deepCopy.add(pv);
				}
				// 属性是可转换的，且属性原始值是字符串类型，且属性的原始类型值不是
				// 动态生成的字符串，且属性的原始值不是集合或者数组类型
				else if (convertible && originalValue instanceof TypedStringValue &&
						!((TypedStringValue) originalValue).isDynamic() &&
						!(convertedValue instanceof Collection || ObjectUtils.isArray(convertedValue))) {
					pv.setConvertedValue(convertedValue);
					deepCopy.add(pv);
				}
				else {
					// 重新封装属性的值
					resolveNecessary = true;
					deepCopy.add(new PropertyValue(pv, convertedValue));
				}
			}
		}
		// 标记属性值已经转换过
		if (mpvs != null && !resolveNecessary) {
			mpvs.setConverted();
		}

		// Set our (possibly massaged) deep copy.
		try {
			// 进行属性依赖注入，依赖注入的真真正正实现依赖的注入方法在此！！！ 这这里就会调用我们的构造方法
			bw.setPropertyValues(new MutablePropertyValues(deepCopy));
		}
		catch (BeansException ex) {
			throw new BeanCreationException(mbd.getResourceDescription(), beanName, ex.getMessage(), ex);
		}
	}

	/**
	 * Convert the given value for the specified target property.
	 */
	@Nullable
	private Object convertForProperty(
			@Nullable Object value, String propertyName, BeanWrapper bw, TypeConverter converter) {

		if (converter instanceof BeanWrapperImpl) {
			return ((BeanWrapperImpl) converter).convertForProperty(value, propertyName);
		}
		else {
			PropertyDescriptor pd = bw.getPropertyDescriptor(propertyName);
			MethodParameter methodParam = BeanUtils.getWriteMethodParameter(pd);
			return converter.convertIfNecessary(value, pd.getPropertyType(), methodParam);
		}
	}


	/**
	 * Initialize the given bean instance, applying factory callbacks
	 * as well as init methods and bean post processors.
	 * <p>Called from {@link #createBean} for traditionally defined beans,
	 * and from {@link #initializeBean} for existing bean instances.
	 * @param beanName the bean name in the factory (for debugging purposes)
	 * @param bean the new bean instance we may need to initialize
	 * @param mbd the bean definition that the bean was created with
	 * (can also be {@code null}, if given an existing bean instance)
	 * @return the initialized bean instance (potentially wrapped)
	 * @see BeanNameAware
	 * @see BeanClassLoaderAware
	 * @see BeanFactoryAware
	 * @see #applyBeanPostProcessorsBeforeInitialization
	 * @see #invokeInitMethods
	 * @see #applyBeanPostProcessorsAfterInitialization
	 */
	protected Object initializeBean(String beanName, Object bean, @Nullable RootBeanDefinition mbd) {
<<<<<<< HEAD
		invokeAwareMethods(beanName, bean);
=======
		if (System.getSecurityManager() != null) {
			AccessController.doPrivileged((PrivilegedAction<Object>) () -> {
				invokeAwareMethods(beanName, bean);
				return null;
			}, getAccessControlContext());
		}
		else {
			//若我们的bean实现了XXXAware接口进行方法的回调
			invokeAwareMethods(beanName, bean);
		}
>>>>>>> 018eef6f

		Object wrappedBean = bean;
		if (mbd == null || !mbd.isSynthetic()) {
			//调用我们的bean的后置处理器的postProcessorsBeforeInitialization方法  @PostCust注解的方法
			wrappedBean = applyBeanPostProcessorsBeforeInitialization(wrappedBean, beanName);
		}

		try {
			//调用初始化方法
			invokeInitMethods(beanName, wrappedBean, mbd);
		}
		catch (Throwable ex) {
			throw new BeanCreationException(
					(mbd != null ? mbd.getResourceDescription() : null), beanName, ex.getMessage(), ex);
		}
		if (mbd == null || !mbd.isSynthetic()) {
			//调用我们bean的后置处理器的PostProcessorsAfterInitialization方法
			wrappedBean = applyBeanPostProcessorsAfterInitialization(wrappedBean, beanName);
		}

		return wrappedBean;
	}

	private void invokeAwareMethods(String beanName, Object bean) {
		if (bean instanceof Aware) {
			//我们的bean实现了BeanNameAware
			if (bean instanceof BeanNameAware) {
				((BeanNameAware) bean).setBeanName(beanName);
			}
			//实现了BeanClassLoaderAware接口
			if (bean instanceof BeanClassLoaderAware) {
				ClassLoader bcl = getBeanClassLoader();
				if (bcl != null) {
					((BeanClassLoaderAware) bean).setBeanClassLoader(bcl);
				}
			}
			//实现了BeanFactoryAware
			if (bean instanceof BeanFactoryAware) {
				((BeanFactoryAware) bean).setBeanFactory(AbstractAutowireCapableBeanFactory.this);
			}
		}
	}

	/**
	 * Give a bean a chance to react now all its properties are set,
	 * and a chance to know about its owning bean factory (this object).
	 * This means checking whether the bean implements InitializingBean or defines
	 * a custom init method, and invoking the necessary callback(s) if it does.
	 * @param beanName the bean name in the factory (for debugging purposes)
	 * @param bean the new bean instance we may need to initialize
	 * @param mbd the merged bean definition that the bean was created with
	 * (can also be {@code null}, if given an existing bean instance)
	 * @throws Throwable if thrown by init methods or by the invocation process
	 * @see #invokeCustomInitMethod
	 */
	protected void invokeInitMethods(String beanName, Object bean, @Nullable RootBeanDefinition mbd)
			throws Throwable {
		//判断我们的容器中是否实现了InitializingBean接口
		boolean isInitializingBean = (bean instanceof InitializingBean);
		if (isInitializingBean && (mbd == null || !mbd.hasAnyExternallyManagedInitMethod("afterPropertiesSet"))) {
			if (logger.isTraceEnabled()) {
				logger.trace("Invoking afterPropertiesSet() on bean with name '" + beanName + "'");
			}
<<<<<<< HEAD
			((InitializingBean) bean).afterPropertiesSet();
=======
			if (System.getSecurityManager() != null) {
				try {
					AccessController.doPrivileged((PrivilegedExceptionAction<Object>) () -> {
						((InitializingBean) bean).afterPropertiesSet();
						return null;
					}, getAccessControlContext());
				}
				catch (PrivilegedActionException pae) {
					throw pae.getException();
				}
			}
			else {
				//回调InitializingBean的afterPropertiesSet()方法
				((InitializingBean) bean).afterPropertiesSet();
			}
>>>>>>> 018eef6f
		}

		if (mbd != null && bean.getClass() != NullBean.class) {
			//我们beanclass中看是否有自己定义的init方法
<<<<<<< HEAD
			String[] initMethodNames = mbd.getInitMethodNames();
			if (initMethodNames != null) {
				for (String initMethodName : initMethodNames) {
					//判断自定义的init方法名称不叫afterPropertiesSet
					if (StringUtils.hasLength(initMethodName) &&
							!(isInitializingBean && "afterPropertiesSet".equals(initMethodName)) &&
							!mbd.hasAnyExternallyManagedInitMethod(initMethodName)) {
						//调用我们自己的初始化方法
						invokeCustomInitMethod(beanName, bean, mbd, initMethodName);
					}
				}
=======
			String initMethodName = mbd.getInitMethodName();
			//判断自定义的init方法名称不叫afterPropertiesSet
			if (StringUtils.hasLength(initMethodName) &&
					!(isInitializingBean && "afterPropertiesSet".equals(initMethodName)) &&
					!mbd.hasAnyExternallyManagedInitMethod(initMethodName)) {
				//调用我们自己的初始化方法
				invokeCustomInitMethod(beanName, bean, mbd);
>>>>>>> 018eef6f
			}
		}
	}

	/**
	 * Invoke the specified custom init method on the given bean.
	 * Called by invokeInitMethods.
	 * <p>Can be overridden in subclasses for custom resolution of init
	 * methods with arguments.
	 * @see #invokeInitMethods
	 */
	protected void invokeCustomInitMethod(String beanName, Object bean, RootBeanDefinition mbd, String initMethodName)
			throws Throwable {

		Method initMethod = (mbd.isNonPublicAccessAllowed() ?
				BeanUtils.findMethod(bean.getClass(), initMethodName) :
				ClassUtils.getMethodIfAvailable(bean.getClass(), initMethodName));

		if (initMethod == null) {
			if (mbd.isEnforceInitMethod()) {
				throw new BeanDefinitionValidationException("Could not find an init method named '" +
						initMethodName + "' on bean with name '" + beanName + "'");
			}
			else {
				if (logger.isTraceEnabled()) {
					logger.trace("No default init method named '" + initMethodName +
							"' found on bean with name '" + beanName + "'");
				}
				// Ignore non-existent default lifecycle methods.
				return;
			}
		}

		if (logger.isTraceEnabled()) {
			logger.trace("Invoking init method  '" + initMethodName + "' on bean with name '" + beanName + "'");
		}
		Method methodToInvoke = ClassUtils.getInterfaceMethodIfPossible(initMethod, bean.getClass());

		try {
			ReflectionUtils.makeAccessible(methodToInvoke);
			methodToInvoke.invoke(bean);
		}
		catch (InvocationTargetException ex) {
			throw ex.getTargetException();
		}
	}


	/**
	 * Applies the {@code postProcessAfterInitialization} callback of all
	 * registered BeanPostProcessors, giving them a chance to post-process the
	 * object obtained from FactoryBeans (for example, to auto-proxy them).
	 * @see #applyBeanPostProcessorsAfterInitialization
	 */
	@Override
	protected Object postProcessObjectFromFactoryBean(Object object, String beanName) {
		return applyBeanPostProcessorsAfterInitialization(object, beanName);
	}

	/**
	 * Overridden to clear FactoryBean instance cache as well.
	 */
	@Override
	protected void removeSingleton(String beanName) {
		synchronized (getSingletonMutex()) {
			super.removeSingleton(beanName);
			this.factoryBeanInstanceCache.remove(beanName);
		}
	}

	/**
	 * Overridden to clear FactoryBean instance cache as well.
	 */
	@Override
	protected void clearSingletonCache() {
		synchronized (getSingletonMutex()) {
			super.clearSingletonCache();
			this.factoryBeanInstanceCache.clear();
		}
	}

	/**
	 * Expose the logger to collaborating delegates.
	 * @since 5.0.7
	 */
	Log getLogger() {
		return logger;
	}


	/**
	 * Special DependencyDescriptor variant for Spring's good old autowire="byType" mode.
	 * Always optional; never considering the parameter name for choosing a primary candidate.
	 */
	@SuppressWarnings("serial")
	private static class AutowireByTypeDependencyDescriptor extends DependencyDescriptor {

		public AutowireByTypeDependencyDescriptor(MethodParameter methodParameter, boolean eager) {
			super(methodParameter, false, eager);
		}

		@Override
		public String getDependencyName() {
			return null;
		}
	}


	/**
	 * {@link MethodCallback} used to find {@link FactoryBean} type information.
	 */
	private static class FactoryBeanMethodTypeFinder implements MethodCallback {

		private final String factoryMethodName;

		private ResolvableType result = ResolvableType.NONE;

		FactoryBeanMethodTypeFinder(String factoryMethodName) {
			this.factoryMethodName = factoryMethodName;
		}

		@Override
		public void doWith(Method method) throws IllegalArgumentException, IllegalAccessException {
			if (isFactoryBeanMethod(method)) {
				ResolvableType returnType = ResolvableType.forMethodReturnType(method);
				ResolvableType candidate = returnType.as(FactoryBean.class).getGeneric();
				if (this.result == ResolvableType.NONE) {
					this.result = candidate;
				}
				else {
					Class<?> resolvedResult = this.result.resolve();
					Class<?> commonAncestor = ClassUtils.determineCommonAncestor(candidate.resolve(), resolvedResult);
					if (!ObjectUtils.nullSafeEquals(resolvedResult, commonAncestor)) {
						this.result = ResolvableType.forClass(commonAncestor);
					}
				}
			}
		}

		private boolean isFactoryBeanMethod(Method method) {
			return (method.getName().equals(this.factoryMethodName) &&
					FactoryBean.class.isAssignableFrom(method.getReturnType()));
		}

		ResolvableType getResult() {
			Class<?> resolved = this.result.resolve();
			boolean foundResult = resolved != null && resolved != Object.class;
			return (foundResult ? this.result : ResolvableType.NONE);
		}
	}

}<|MERGE_RESOLUTION|>--- conflicted
+++ resolved
@@ -984,27 +984,6 @@
 	}
 
 	/**
-<<<<<<< HEAD
-=======
-	 * This implementation attempts to query the FactoryBean's generic parameter metadata
-	 * if present to determine the object type. If not present, i.e. the FactoryBean is
-	 * declared as a raw type, checks the FactoryBean's {@code getObjectType} method
-	 * on a plain instance of the FactoryBean, without bean properties applied yet.
-	 * If this doesn't return a type yet, a full creation of the FactoryBean is
-	 * used as fallback (through delegation to the superclass's implementation).
-	 * <p>The shortcut check for a FactoryBean is only applied in case of a singleton
-	 * FactoryBean. If the FactoryBean instance itself is not kept as singleton,
-	 * it will be fully created to check the type of its exposed object.
-	 */
-	@Override
-	@Deprecated
-	@Nullable
-	protected Class<?> getTypeForFactoryBean(String beanName, RootBeanDefinition mbd) {
-		return getTypeForFactoryBean(beanName, mbd, true).resolve();
-	}
-
-	/**
->>>>>>> 018eef6f
 	 * 这个方法很重要 网上大多数人都没有说清楚，在解决循环依赖的过程中把三级对象的getObject()的时候，会触发getEarlyBeanReference
 	 * 在该方法中，我们可以通过SmartInstantiationAwareBeanPostProcessor的后置处理器来修改我们早期对象的属性,
 	 * 但是spring内部的SmartInstantiationAwareBeanPostProcessor.getEarlyBeanReference没有做任何的处理
@@ -1260,17 +1239,10 @@
 			return obtainFromSupplier(instanceSupplier, beanName);
 		}
 		/**
-<<<<<<< HEAD
-		 * 工厂方法,我们通过配置类来进行配置的话 采用的就是工厂方法,方法名称就是tulingDao就是我们工厂方法的名称
-		 *  Bean
-		 	public TulingDao tulingDao() {
-		 		return new TulingDao(tulingDataSource());
-=======
 		 * 工厂方法,我们通过配置类来进行配置的话 采用的就是工厂方法,方法名称就是DujieDao就是我们工厂方法的名称
 		 *  Bean
 		 	public DujieDao DujieDao() {
 		 		return new DujieDao(dujieDataSource());
->>>>>>> 018eef6f
 		 	}
 		 */
 		if (mbd.getFactoryMethodName() != null) {
@@ -1576,32 +1548,14 @@
 			for (InstantiationAwareBeanPostProcessor bp : getBeanPostProcessorCache().instantiationAware) {
 				PropertyValues pvsToUse = bp.postProcessProperties(pvs, bw.getWrappedInstance(), beanName);
 				if (pvsToUse == null) {
-<<<<<<< HEAD
 					return;
-=======
-					if (filteredPds == null) {
-						filteredPds = filterPropertyDescriptorsForDependencyCheck(bw, mbd.allowCaching);
-					}
-					//对依赖对象进行后置处理
-					pvsToUse = bp.postProcessPropertyValues(pvs, filteredPds, bw.getWrappedInstance(), beanName);
-					if (pvsToUse == null) {
-						return;
-					}
->>>>>>> 018eef6f
 				}
 				pvs = pvsToUse;
 			}
 		}
 		// 判断是否检查依赖
 		if (needsDepCheck) {
-<<<<<<< HEAD
 			PropertyDescriptor[] filteredPds = filterPropertyDescriptorsForDependencyCheck(bw, mbd.allowCaching);
-=======
-			if (filteredPds == null) {
-				// 提出当前正在创建的beanWrapper 依赖的对象
-				filteredPds = filterPropertyDescriptorsForDependencyCheck(bw, mbd.allowCaching);
-			}
->>>>>>> 018eef6f
 			checkDependencies(beanName, mbd, filteredPds, pvs);
 		}
 		/**
@@ -1855,13 +1809,6 @@
 		if (pvs.isEmpty()) {
 			return;
 		}
-<<<<<<< HEAD
-=======
-		// 设置 BeanWrapperImpl 的 SecurityContext 属性
-		if (System.getSecurityManager() != null && bw instanceof BeanWrapperImpl) {
-			((BeanWrapperImpl) bw).setSecurityContext(getAccessControlContext());
-		}
->>>>>>> 018eef6f
 		// MutablePropertyValues 类型属性
 		MutablePropertyValues mpvs = null;
 		// 原始类型
@@ -2004,20 +1951,7 @@
 	 * @see #applyBeanPostProcessorsAfterInitialization
 	 */
 	protected Object initializeBean(String beanName, Object bean, @Nullable RootBeanDefinition mbd) {
-<<<<<<< HEAD
 		invokeAwareMethods(beanName, bean);
-=======
-		if (System.getSecurityManager() != null) {
-			AccessController.doPrivileged((PrivilegedAction<Object>) () -> {
-				invokeAwareMethods(beanName, bean);
-				return null;
-			}, getAccessControlContext());
-		}
-		else {
-			//若我们的bean实现了XXXAware接口进行方法的回调
-			invokeAwareMethods(beanName, bean);
-		}
->>>>>>> 018eef6f
 
 		Object wrappedBean = bean;
 		if (mbd == null || !mbd.isSynthetic()) {
@@ -2081,30 +2015,11 @@
 			if (logger.isTraceEnabled()) {
 				logger.trace("Invoking afterPropertiesSet() on bean with name '" + beanName + "'");
 			}
-<<<<<<< HEAD
 			((InitializingBean) bean).afterPropertiesSet();
-=======
-			if (System.getSecurityManager() != null) {
-				try {
-					AccessController.doPrivileged((PrivilegedExceptionAction<Object>) () -> {
-						((InitializingBean) bean).afterPropertiesSet();
-						return null;
-					}, getAccessControlContext());
-				}
-				catch (PrivilegedActionException pae) {
-					throw pae.getException();
-				}
-			}
-			else {
-				//回调InitializingBean的afterPropertiesSet()方法
-				((InitializingBean) bean).afterPropertiesSet();
-			}
->>>>>>> 018eef6f
 		}
 
 		if (mbd != null && bean.getClass() != NullBean.class) {
 			//我们beanclass中看是否有自己定义的init方法
-<<<<<<< HEAD
 			String[] initMethodNames = mbd.getInitMethodNames();
 			if (initMethodNames != null) {
 				for (String initMethodName : initMethodNames) {
@@ -2116,15 +2031,6 @@
 						invokeCustomInitMethod(beanName, bean, mbd, initMethodName);
 					}
 				}
-=======
-			String initMethodName = mbd.getInitMethodName();
-			//判断自定义的init方法名称不叫afterPropertiesSet
-			if (StringUtils.hasLength(initMethodName) &&
-					!(isInitializingBean && "afterPropertiesSet".equals(initMethodName)) &&
-					!mbd.hasAnyExternallyManagedInitMethod(initMethodName)) {
-				//调用我们自己的初始化方法
-				invokeCustomInitMethod(beanName, bean, mbd);
->>>>>>> 018eef6f
 			}
 		}
 	}
