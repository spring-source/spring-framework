--- conflicted
+++ resolved
@@ -1530,20 +1530,12 @@
 			//把处理过的 属性覆盖原来的
 			pvs = newPvs;
 		}
-<<<<<<< HEAD
 		/**
 		 * 这里又是一种后置处理，用于在 Spring 填充属性到 bean 对象前，对属性的值进行相应的处理，
 		 * 比如可以修改某些属性的值。这时注入到 bean 中的值就不是配置文件中的内容了，
 		 * 而是经过后置处理器修改后的内容
 		 */
-		boolean hasInstAwareBpps = hasInstantiationAwareBeanPostProcessors();
-		//判断是否需要检查依赖
-		boolean needsDepCheck = (mbd.getDependencyCheck() != AbstractBeanDefinition.DEPENDENCY_CHECK_NONE);
-
-		if (hasInstAwareBpps) {
-=======
 		if (hasInstantiationAwareBeanPostProcessors()) {
->>>>>>> 8e9a5535
 			if (pvs == null) {
 				pvs = mbd.getPropertyValues();
 			}
@@ -1556,12 +1548,8 @@
 				pvs = pvsToUse;
 			}
 		}
-<<<<<<< HEAD
 		// 判断是否检查依赖
-=======
-
 		boolean needsDepCheck = (mbd.getDependencyCheck() != AbstractBeanDefinition.DEPENDENCY_CHECK_NONE);
->>>>>>> 8e9a5535
 		if (needsDepCheck) {
 			PropertyDescriptor[] filteredPds = filterPropertyDescriptorsForDependencyCheck(bw, mbd.allowCaching);
 			checkDependencies(beanName, mbd, filteredPds, pvs);
@@ -1893,15 +1881,10 @@
 					}
 					deepCopy.add(pv);
 				}
-<<<<<<< HEAD
 				// 属性是可转换的，且属性原始值是字符串类型，且属性的原始类型值不是
 				// 动态生成的字符串，且属性的原始值不是集合或者数组类型
-				else if (convertible && originalValue instanceof TypedStringValue &&
-						!((TypedStringValue) originalValue).isDynamic() &&
-=======
 				else if (convertible && originalValue instanceof TypedStringValue typedStringValue &&
 						!typedStringValue.isDynamic() &&
->>>>>>> 8e9a5535
 						!(convertedValue instanceof Collection || ObjectUtils.isArray(convertedValue))) {
 					pv.setConvertedValue(convertedValue);
 					deepCopy.add(pv);
@@ -1990,32 +1973,20 @@
 
 	private void invokeAwareMethods(String beanName, Object bean) {
 		if (bean instanceof Aware) {
-<<<<<<< HEAD
 			//我们的bean实现了BeanNameAware
-			if (bean instanceof BeanNameAware) {
-				((BeanNameAware) bean).setBeanName(beanName);
-			}
-			//实现了BeanClassLoaderAware接口
-			if (bean instanceof BeanClassLoaderAware) {
-=======
 			if (bean instanceof BeanNameAware beanNameAware) {
 				beanNameAware.setBeanName(beanName);
 			}
+			//实现了BeanClassLoaderAware接口
 			if (bean instanceof BeanClassLoaderAware beanClassLoaderAware) {
->>>>>>> 8e9a5535
 				ClassLoader bcl = getBeanClassLoader();
 				if (bcl != null) {
 					beanClassLoaderAware.setBeanClassLoader(bcl);
 				}
 			}
-<<<<<<< HEAD
 			//实现了BeanFactoryAware
-			if (bean instanceof BeanFactoryAware) {
-				((BeanFactoryAware) bean).setBeanFactory(AbstractAutowireCapableBeanFactory.this);
-=======
 			if (bean instanceof BeanFactoryAware beanFactoryAware) {
 				beanFactoryAware.setBeanFactory(AbstractAutowireCapableBeanFactory.this);
->>>>>>> 8e9a5535
 			}
 		}
 	}
