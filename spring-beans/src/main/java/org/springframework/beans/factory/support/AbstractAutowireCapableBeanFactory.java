--- conflicted
+++ resolved
@@ -512,17 +512,7 @@
 		if (resolvedClass != null && !mbd.hasBeanClass() && mbd.getBeanClassName() != null) {
 			mbdToUse = new RootBeanDefinition(mbd);
 			mbdToUse.setBeanClass(resolvedClass);
-<<<<<<< HEAD
-		}
-
-		// Prepare method overrides. 验证及准备覆盖的方法
-		try {
-			mbdToUse.prepareMethodOverrides();
-		}
-		catch (BeanDefinitionValidationException ex) {
-			throw new BeanDefinitionStoreException(mbdToUse.getResourceDescription(),
-					beanName, "Validation of method overrides failed", ex);
-=======
+			// Prepare method overrides. 验证及准备覆盖的方法
 			try {
 				mbdToUse.prepareMethodOverrides();
 			}
@@ -530,7 +520,6 @@
 				throw new BeanDefinitionStoreException(mbdToUse.getResourceDescription(),
 						beanName, "Validation of method overrides failed", ex);
 			}
->>>>>>> 69ef885b
 		}
 
 		try {
@@ -574,14 +563,8 @@
 
 
 	/**
-<<<<<<< HEAD
 	 * 真的创建bean的逻辑,该方法是最复杂的包含了调用构造函数,给bean的属性赋值
 	 * 调用bean的初始化操作以及 生成代理对象 都是在这里
-	 * @param beanName bean的名称
-	 * @param mbd bean的定义
-	 * @param args 传入的参数
-	 * @return bean的实例
-=======
 	 * Actually create the specified bean. Pre-creation processing has already happened
 	 * at this point, for example, checking {@code postProcessBeforeInstantiation} callbacks.
 	 * <p>Differentiates between default bean instantiation, use of a
@@ -590,7 +573,6 @@
 	 * @param mbd the merged bean definition for the bean
 	 * @param args explicit arguments to use for constructor or factory method invocation
 	 * @return a new instance of the bean
->>>>>>> 69ef885b
 	 * @throws BeanCreationException if the bean could not be created
 	 * @see #instantiateBean
 	 * @see #instantiateUsingFactoryMethod
@@ -1224,15 +1206,10 @@
 	 * @return the bean object to use instead of a default instance of the target bean, or {@code null}
 	 * @see InstantiationAwareBeanPostProcessor#postProcessBeforeInstantiation
 	 */
-<<<<<<< HEAD
-	@Nullable
-	protected Object applyBeanPostProcessorsBeforeInstantiation(Class<?> beanClass, String beanName) {
+	protected @Nullable Object applyBeanPostProcessorsBeforeInstantiation(Class<?> beanClass, String beanName) {
 		/**
 		 * 获取容器中的所有后置处理器
 		 */
-=======
-	protected @Nullable Object applyBeanPostProcessorsBeforeInstantiation(Class<?> beanClass, String beanName) {
->>>>>>> 69ef885b
 		for (InstantiationAwareBeanPostProcessor bp : getBeanPostProcessorCache().instantiationAware) {
 			/**
 			 * 【很重要】
@@ -1273,21 +1250,14 @@
 			throw new BeanCreationException(mbd.getResourceDescription(), beanName,
 					"Bean class isn't public, and non-public access not allowed: " + beanClass.getName());
 		}
-<<<<<<< HEAD
 		/**
 		 * 该方法是spring5.0 新增加的  如果存在 Supplier 回调，则使用给定的回调方法初始化策略
 		 */
-		Supplier<?> instanceSupplier = mbd.getInstanceSupplier();
-		if (instanceSupplier != null) {
-			return obtainFromSupplier(instanceSupplier, beanName, mbd);
-=======
-
 		if (args == null) {
 			Supplier<?> instanceSupplier = mbd.getInstanceSupplier();
 			if (instanceSupplier != null) {
 				return obtainFromSupplier(instanceSupplier, beanName, mbd);
 			}
->>>>>>> 69ef885b
 		}
 		/**
 		 * 工厂方法,我们通过配置类来进行配置的话 采用的就是工厂方法,方法名称就是DujieDao就是我们工厂方法的名称
@@ -1932,13 +1902,8 @@
 				 */
 				Object resolvedValue = valueResolver.resolveValueIfNecessary(pv, originalValue);
 				Object convertedValue = resolvedValue;
-<<<<<<< HEAD
-				boolean convertible = bw.isWritableProperty(propertyName) &&
-						!PropertyAccessorUtils.isNestedOrIndexedProperty(propertyName);
+				boolean convertible = isConvertibleProperty(propertyName, bw);
 				// 使用用户自定义的类型转换器转换属性值
-=======
-				boolean convertible = isConvertibleProperty(propertyName, bw);
->>>>>>> 69ef885b
 				if (convertible) {
 					// 对属性值的类型进行转换，比如将 String 类型的属性值 "123" 转为 Integer 类型的 123
 					convertedValue = convertForProperty(resolvedValue, propertyName, bw, converter);
