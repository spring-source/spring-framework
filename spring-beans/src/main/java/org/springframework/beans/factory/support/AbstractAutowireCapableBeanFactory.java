--- conflicted
+++ resolved
@@ -2092,12 +2092,8 @@
 			//判断自定义的init方法名称不叫afterPropertiesSet
 			if (StringUtils.hasLength(initMethodName) &&
 					!(isInitializingBean && "afterPropertiesSet".equals(initMethodName)) &&
-<<<<<<< HEAD
-					!mbd.isExternallyManagedInitMethod(initMethodName)) {
+					!mbd.hasAnyExternallyManagedInitMethod(initMethodName)) {
 				//调用我们自己的初始化方法
-=======
-					!mbd.hasAnyExternallyManagedInitMethod(initMethodName)) {
->>>>>>> 340f41af
 				invokeCustomInitMethod(beanName, bean, mbd);
 			}
 		}
