--- conflicted
+++ resolved
@@ -1826,17 +1826,11 @@
 		MutablePropertyValues mpvs = null;
 		// 原始类型
 		List<PropertyValue> original;
-<<<<<<< HEAD
 		// 获得 original
-		if (pvs instanceof MutablePropertyValues) {
+		if (pvs instanceof MutablePropertyValues _mpvs) {
 			//把我们的pvs强行转为MutablePropertyValues
-			mpvs = (MutablePropertyValues) pvs;
+			mpvs = _mpvs;
 			//判断MutablePropertyValues 已经转换过了
-=======
-
-		if (pvs instanceof MutablePropertyValues _mpvs) {
-			mpvs = _mpvs;
->>>>>>> 2e5d0470
 			if (mpvs.isConverted()) {
 				// Shortcut: use the pre-converted values as-is.
 				try {
