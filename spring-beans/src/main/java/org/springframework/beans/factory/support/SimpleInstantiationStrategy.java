/*
 * Copyright 2002-2024 the original author or authors.
 *
 * Licensed under the Apache License, Version 2.0 (the "License");
 * you may not use this file except in compliance with the License.
 * You may obtain a copy of the License at
 *
 *      https://www.apache.org/licenses/LICENSE-2.0
 *
 * Unless required by applicable law or agreed to in writing, software
 * distributed under the License is distributed on an "AS IS" BASIS,
 * WITHOUT WARRANTIES OR CONDITIONS OF ANY KIND, either express or implied.
 * See the License for the specific language governing permissions and
 * limitations under the License.
 */

package org.springframework.beans.factory.support;

import java.lang.reflect.Constructor;
import java.lang.reflect.InvocationTargetException;
import java.lang.reflect.Method;
import java.util.function.Supplier;

import org.jspecify.annotations.Nullable;

import org.springframework.beans.BeanInstantiationException;
import org.springframework.beans.BeanUtils;
import org.springframework.beans.factory.BeanFactory;
import org.springframework.beans.factory.config.ConfigurableBeanFactory;
import org.springframework.util.ReflectionUtils;
import org.springframework.util.StringUtils;

/**
 * Simple object instantiation strategy for use in a BeanFactory.
 *
 * <p>Does not support Method Injection, although it provides hooks for subclasses
 * to override to add Method Injection support, for example by overriding methods.
 *
 * @author Rod Johnson
 * @author Juergen Hoeller
 * @author Stephane Nicoll
 * @since 1.1
 */
public class SimpleInstantiationStrategy implements InstantiationStrategy {

	private static final ThreadLocal<Method> currentlyInvokedFactoryMethod = new ThreadLocal<>();


	/**
	 * Return the factory method currently being invoked or {@code null} if none.
	 * <p>Allows factory method implementations to determine whether the current
	 * caller is the container itself as opposed to user code.
	 */
	public static @Nullable Method getCurrentlyInvokedFactoryMethod() {
		return currentlyInvokedFactoryMethod.get();
	}

	/**
	 * Invoke the given {@code instanceSupplier} with the factory method exposed
	 * as being invoked.
	 * @param method the factory method to expose
	 * @param instanceSupplier the instance supplier
	 * @param <T> the type of the instance
	 * @return the result of the instance supplier
	 * @since 6.2
	 */
	public static <T> T instantiateWithFactoryMethod(Method method, Supplier<T> instanceSupplier) {
		Method priorInvokedFactoryMethod = currentlyInvokedFactoryMethod.get();
		try {
			currentlyInvokedFactoryMethod.set(method);
			return instanceSupplier.get();
		}
		finally {
			if (priorInvokedFactoryMethod != null) {
				currentlyInvokedFactoryMethod.set(priorInvokedFactoryMethod);
			}
			else {
				currentlyInvokedFactoryMethod.remove();
			}
		}
	}


	@Override
	public Object instantiate(RootBeanDefinition bd, @Nullable String beanName, BeanFactory owner) {
		// Don't override the class with CGLIB if no overrides.
		if (!bd.hasMethodOverrides()) {
			Constructor<?> constructorToUse;
			synchronized (bd.constructorArgumentLock) {
				constructorToUse = (Constructor<?>) bd.resolvedConstructorOrFactoryMethod;
				if (constructorToUse == null) {
					Class<?> clazz = bd.getBeanClass();
					if (clazz.isInterface()) {
						throw new BeanInstantiationException(clazz, "Specified class is an interface");
					}
					try {
						constructorToUse = clazz.getDeclaredConstructor();
						bd.resolvedConstructorOrFactoryMethod = constructorToUse;
					}
					catch (Throwable ex) {
						throw new BeanInstantiationException(clazz, "No default constructor found", ex);
					}
				}
			}
			return BeanUtils.instantiateClass(constructorToUse);
		}
		else {
			// Must generate CGLIB subclass.
			return instantiateWithMethodInjection(bd, beanName, owner);
		}
	}

	/**
	 * Subclasses can override this method, which is implemented to throw
	 * UnsupportedOperationException, if they can instantiate an object with
	 * the Method Injection specified in the given RootBeanDefinition.
	 * Instantiation should use a no-arg constructor.
	 */
	protected Object instantiateWithMethodInjection(RootBeanDefinition bd, @Nullable String beanName, BeanFactory owner) {
		throw new UnsupportedOperationException("Method Injection not supported in SimpleInstantiationStrategy");
	}

	@Override
	public Object instantiate(RootBeanDefinition bd, @Nullable String beanName, BeanFactory owner,
<<<<<<< HEAD
			final Constructor<?> ctor, Object... args) {
		// 如果有需要覆盖或者动态替换的方法则当然需要使用cglib进行动态代理，因为可以在创建代理的同时将动态方法值入类中
		// 但是如果没有需要动态改变的方法，为了方便直接反射就可以
=======
			Constructor<?> ctor, Object... args) {

>>>>>>> 69ef885b
		if (!bd.hasMethodOverrides()) {
			return BeanUtils.instantiateClass(ctor, args);
		}
		else {
			return instantiateWithMethodInjection(bd, beanName, owner, ctor, args);
		}
	}

	/**
	 * Subclasses can override this method, which is implemented to throw
	 * UnsupportedOperationException, if they can instantiate an object with
	 * the Method Injection specified in the given RootBeanDefinition.
	 * Instantiation should use the given constructor and parameters.
	 */
	protected Object instantiateWithMethodInjection(RootBeanDefinition bd, @Nullable String beanName,
			BeanFactory owner, @Nullable Constructor<?> ctor, Object... args) {

		throw new UnsupportedOperationException("Method Injection not supported in SimpleInstantiationStrategy");
	}

	@Override
	@SuppressWarnings("NullAway") // https://github.com/uber/NullAway/issues/1113
	public Object instantiate(RootBeanDefinition bd, @Nullable String beanName, BeanFactory owner,
			@Nullable Object factoryBean, Method factoryMethod, @Nullable Object... args) {

		return instantiateWithFactoryMethod(factoryMethod, () -> {
			try {
				ReflectionUtils.makeAccessible(factoryMethod);
				Object result = factoryMethod.invoke(factoryBean, args);
				if (result == null) {
					result = new NullBean();
				}
				return result;
			}
			catch (IllegalArgumentException ex) {
				if (factoryBean != null && !factoryMethod.getDeclaringClass().isAssignableFrom(factoryBean.getClass())) {
					throw new BeanInstantiationException(factoryMethod,
							"Illegal factory instance for factory method '" + factoryMethod.getName() + "'; " +
									"instance: " + factoryBean.getClass().getName(), ex);
				}
				throw new BeanInstantiationException(factoryMethod,
						"Illegal arguments to factory method '" + factoryMethod.getName() + "'; " +
								"args: " + StringUtils.arrayToCommaDelimitedString(args), ex);
			}
			catch (IllegalAccessException ex) {
				throw new BeanInstantiationException(factoryMethod,
						"Cannot access factory method '" + factoryMethod.getName() + "'; is it public?", ex);
			}
			catch (InvocationTargetException ex) {
				String msg = "Factory method '" + factoryMethod.getName() + "' threw exception with message: " +
						ex.getTargetException().getMessage();
				if (bd.getFactoryBeanName() != null && owner instanceof ConfigurableBeanFactory cbf &&
						cbf.isCurrentlyInCreation(bd.getFactoryBeanName())) {
					msg = "Circular reference involving containing bean '" + bd.getFactoryBeanName() + "' - consider " +
							"declaring the factory method as static for independence from its containing instance. " + msg;
				}
				throw new BeanInstantiationException(factoryMethod, msg, ex.getTargetException());
			}
		});
	}

}<|MERGE_RESOLUTION|>--- conflicted
+++ resolved
@@ -122,14 +122,9 @@
 
 	@Override
 	public Object instantiate(RootBeanDefinition bd, @Nullable String beanName, BeanFactory owner,
-<<<<<<< HEAD
-			final Constructor<?> ctor, Object... args) {
+			Constructor<?> ctor, Object... args) {
 		// 如果有需要覆盖或者动态替换的方法则当然需要使用cglib进行动态代理，因为可以在创建代理的同时将动态方法值入类中
 		// 但是如果没有需要动态改变的方法，为了方便直接反射就可以
-=======
-			Constructor<?> ctor, Object... args) {
-
->>>>>>> 69ef885b
 		if (!bd.hasMethodOverrides()) {
 			return BeanUtils.instantiateClass(ctor, args);
 		}
