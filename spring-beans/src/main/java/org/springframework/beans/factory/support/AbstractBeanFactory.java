/*
 * Copyright 2002-2024 the original author or authors.
 *
 * Licensed under the Apache License, Version 2.0 (the "License");
 * you may not use this file except in compliance with the License.
 * You may obtain a copy of the License at
 *
 *      https://www.apache.org/licenses/LICENSE-2.0
 *
 * Unless required by applicable law or agreed to in writing, software
 * distributed under the License is distributed on an "AS IS" BASIS,
 * WITHOUT WARRANTIES OR CONDITIONS OF ANY KIND, either express or implied.
 * See the License for the specific language governing permissions and
 * limitations under the License.
 */

package org.springframework.beans.factory.support;

import java.beans.PropertyEditor;
import java.util.ArrayList;
import java.util.Arrays;
import java.util.Collection;
import java.util.HashMap;
import java.util.LinkedHashMap;
import java.util.LinkedHashSet;
import java.util.List;
import java.util.Map;
import java.util.Set;
import java.util.concurrent.ConcurrentHashMap;
import java.util.concurrent.CopyOnWriteArrayList;
import java.util.function.Predicate;
import java.util.function.UnaryOperator;

import org.jspecify.annotations.Nullable;

import org.springframework.beans.BeanUtils;
import org.springframework.beans.BeanWrapper;
import org.springframework.beans.BeansException;
import org.springframework.beans.PropertyEditorRegistrar;
import org.springframework.beans.PropertyEditorRegistry;
import org.springframework.beans.PropertyEditorRegistrySupport;
import org.springframework.beans.SimpleTypeConverter;
import org.springframework.beans.TypeConverter;
import org.springframework.beans.TypeMismatchException;
import org.springframework.beans.factory.BeanCreationException;
import org.springframework.beans.factory.BeanCurrentlyInCreationException;
import org.springframework.beans.factory.BeanDefinitionStoreException;
import org.springframework.beans.factory.BeanFactory;
import org.springframework.beans.factory.BeanFactoryUtils;
import org.springframework.beans.factory.BeanIsAbstractException;
import org.springframework.beans.factory.BeanIsNotAFactoryException;
import org.springframework.beans.factory.BeanNotOfRequiredTypeException;
import org.springframework.beans.factory.CannotLoadBeanClassException;
import org.springframework.beans.factory.FactoryBean;
import org.springframework.beans.factory.NoSuchBeanDefinitionException;
import org.springframework.beans.factory.SmartFactoryBean;
import org.springframework.beans.factory.config.BeanDefinition;
import org.springframework.beans.factory.config.BeanDefinitionHolder;
import org.springframework.beans.factory.config.BeanExpressionContext;
import org.springframework.beans.factory.config.BeanExpressionResolver;
import org.springframework.beans.factory.config.BeanPostProcessor;
import org.springframework.beans.factory.config.ConfigurableBeanFactory;
import org.springframework.beans.factory.config.DestructionAwareBeanPostProcessor;
import org.springframework.beans.factory.config.InstantiationAwareBeanPostProcessor;
import org.springframework.beans.factory.config.Scope;
import org.springframework.beans.factory.config.SmartInstantiationAwareBeanPostProcessor;
import org.springframework.core.DecoratingClassLoader;
import org.springframework.core.NamedThreadLocal;
import org.springframework.core.ResolvableType;
import org.springframework.core.convert.ConversionService;
import org.springframework.core.log.LogMessage;
import org.springframework.core.metrics.ApplicationStartup;
import org.springframework.core.metrics.StartupStep;
import org.springframework.util.Assert;
import org.springframework.util.ClassUtils;
import org.springframework.util.CollectionUtils;
import org.springframework.util.ObjectUtils;
import org.springframework.util.StringUtils;
import org.springframework.util.StringValueResolver;

/**
 * Abstract base class for {@link org.springframework.beans.factory.BeanFactory}
 * implementations, providing the full capabilities of the
 * {@link org.springframework.beans.factory.config.ConfigurableBeanFactory} SPI.
 * Does <i>not</i> assume a listable bean factory: can therefore also be used
 * as base class for bean factory implementations which obtain bean definitions
 * from some backend resource (where bean definition access is an expensive operation).
 *
 * <p>This class provides a singleton cache (through its base class
 * {@link org.springframework.beans.factory.support.DefaultSingletonBeanRegistry},
 * singleton/prototype determination, {@link org.springframework.beans.factory.FactoryBean}
 * handling, aliases, bean definition merging for child bean definitions,
 * and bean destruction ({@link org.springframework.beans.factory.DisposableBean}
 * interface, custom destroy methods). Furthermore, it can manage a bean factory
 * hierarchy (delegating to the parent in case of an unknown bean), through implementing
 * the {@link org.springframework.beans.factory.HierarchicalBeanFactory} interface.
 *
 * <p>The main template methods to be implemented by subclasses are
 * {@link #getBeanDefinition} and {@link #createBean}, retrieving a bean definition
 * for a given bean name and creating a bean instance for a given bean definition,
 * respectively. Default implementations of those operations can be found in
 * {@link DefaultListableBeanFactory} and {@link AbstractAutowireCapableBeanFactory}.
 *
 * @author Rod Johnson
 * @author Juergen Hoeller
 * @author Costin Leau
 * @author Chris Beams
 * @author Phillip Webb
 * @author Sam Brannen
 * @since 15 April 2001
 * @see #getBeanDefinition
 * @see #createBean
 * @see AbstractAutowireCapableBeanFactory#createBean
 * @see DefaultListableBeanFactory#getBeanDefinition
 */
public abstract class AbstractBeanFactory extends FactoryBeanRegistrySupport implements ConfigurableBeanFactory {

	/** Parent bean factory, for bean inheritance support. */
	private @Nullable BeanFactory parentBeanFactory;

	/** ClassLoader to resolve bean class names with, if necessary. */
	private @Nullable ClassLoader beanClassLoader = ClassUtils.getDefaultClassLoader();

	/** ClassLoader to temporarily resolve bean class names with, if necessary. */
<<<<<<< HEAD
	/** 保存临时的类加载器 */
	@Nullable
	private ClassLoader tempClassLoader;
=======
	private @Nullable ClassLoader tempClassLoader;
>>>>>>> 69ef885b

	/** Whether to cache bean metadata or rather reobtain it for every access. */
	private boolean cacheBeanMetadata = true;

	/** Resolution strategy for expressions in bean definition values. */
	private @Nullable BeanExpressionResolver beanExpressionResolver;

	/** Spring ConversionService to use instead of PropertyEditors. */
	private @Nullable ConversionService conversionService;

	/** Custom PropertyEditorRegistrars to apply to the beans of this factory. */
	private final Set<PropertyEditorRegistrar> propertyEditorRegistrars = new LinkedHashSet<>(4);

	/** Custom PropertyEditors to apply to the beans of this factory. */
	private final Map<Class<?>, Class<? extends PropertyEditor>> customEditors = new HashMap<>(4);

	/** A custom TypeConverter to use, overriding the default PropertyEditor mechanism. */
	private @Nullable TypeConverter typeConverter;

<<<<<<< HEAD
	/** String resolvers to apply e.g. to annotation attribute values. */
	/** 值解析器 */
=======
	/** String resolvers to apply, for example, to annotation attribute values. */
>>>>>>> 69ef885b
	private final List<StringValueResolver> embeddedValueResolvers = new CopyOnWriteArrayList<>();

	/** BeanPostProcessors to apply. */
	/** 保存所有的Bean的后置处理器 */
	private final List<BeanPostProcessor> beanPostProcessors = new BeanPostProcessorCacheAwareList();

	/** Cache of pre-filtered post-processors. */
<<<<<<< HEAD
	/** 表示容器中有没有InstantiationAwareBeanPostProcessors的后置处理器 */
	@Nullable
	private BeanPostProcessorCache beanPostProcessorCache;
=======
	private @Nullable BeanPostProcessorCache beanPostProcessorCache;
>>>>>>> 69ef885b

	/** Map from scope identifier String to corresponding Scope. */
	private final Map<String, Scope> scopes = new LinkedHashMap<>(8);

	/** Application startup metrics. */
	private ApplicationStartup applicationStartup = ApplicationStartup.DEFAULT;

	/** Map from bean name to merged RootBeanDefinition. */
	/** 用于保存RootBeanDefinition的map  */
	private final Map<String, RootBeanDefinition> mergedBeanDefinitions = new ConcurrentHashMap<>(256);

	/** Names of beans that have already been created at least once. */
<<<<<<< HEAD
	/** 用户保存已经创建好的Bean */
	private final Set<String> alreadyCreated = Collections.newSetFromMap(new ConcurrentHashMap<>(256));
=======
	private final Set<String> alreadyCreated = ConcurrentHashMap.newKeySet(256);
>>>>>>> 69ef885b

	/** Names of beans that are currently in creation. */
	/** 用户保存原型对象正常创建的beanName的一个set 用于保存正在创建原型bean的name */
	private final ThreadLocal<Object> prototypesCurrentlyInCreation =
			new NamedThreadLocal<>("Prototype beans currently in creation");


	/**
	 * Create a new AbstractBeanFactory.
	 */
	public AbstractBeanFactory() {
	}

	/**
	 * Create a new AbstractBeanFactory with the given parent.
	 * @param parentBeanFactory parent bean factory, or {@code null} if none
	 * @see #getBean
	 */
	public AbstractBeanFactory(@Nullable BeanFactory parentBeanFactory) {
		this.parentBeanFactory = parentBeanFactory;
	}


	//---------------------------------------------------------------------
	// Implementation of BeanFactory interface
	//---------------------------------------------------------------------

	@Override
	public Object getBean(String name) throws BeansException {
		return doGetBean(name, null, null, false);
	}

	@Override
	public <T> T getBean(String name, Class<T> requiredType) throws BeansException {
		return doGetBean(name, requiredType, null, false);
	}

	@Override
	public Object getBean(String name, @Nullable Object @Nullable ... args) throws BeansException {
		return doGetBean(name, null, args, false);
	}

	/**
	 * Return an instance, which may be shared or independent, of the specified bean.
	 * @param name the name of the bean to retrieve
	 * @param requiredType the required type of the bean to retrieve
	 * @param args arguments to use when creating a bean instance using explicit arguments
	 * (only applied when creating a new instance as opposed to retrieving an existing one)
	 * @return an instance of the bean
	 * @throws BeansException if the bean could not be created
	 */
<<<<<<< HEAD

	/**
	 * 该方法是一个空壳方法,没有任何的实现逻辑 真正的逻辑调用在doGetBean()中
	 * 该接口是实现了BeanFactory的getBean(String name)接口
	 * @param name bean的名称 该名称也有可能是bean的alies(别名)
	 * @return 我们的单例对象
	 * @throws BeansException
	 */
	public <T> T getBean(String name, @Nullable Class<T> requiredType, @Nullable Object... args)
=======
	public <T> T getBean(String name, @Nullable Class<T> requiredType, @Nullable Object @Nullable ... args)
>>>>>>> 69ef885b
			throws BeansException {

		return doGetBean(name, requiredType, args, false);
	}

	/**
	 * 返回bean的实例,该实例可能是单例bean 也有可能是原型的bean
	 * @param name bean的名称 也有可能是bean的别名
	 * @param requiredType 需要获取bean的类型
	 * @param args 通过该参数传递进来,到调用构造方法时候发现有多个构造方法,我们就可以通过该参数来指定想要的构造方法了
	 *             不需要去推断构造方法(因为推断构造方法很耗时)
	 * @param typeCheckOnly 判断当前的bean是不是一个检查类型的bean 这类型用的很少.
	 * @return 返回一个bean实例
	 * @throws BeansException 如何bean不能被创建 那么就回抛出异常
	 */
	@SuppressWarnings("unchecked")
	protected <T> T doGetBean(
			String name, @Nullable Class<T> requiredType, @Nullable Object @Nullable [] args, boolean typeCheckOnly)
			throws BeansException {
		/**
		 * 在这里 传入进来的name 可能是 别名, 也有可能是工厂bean的name,所以在这里需要转换
		 */
		String beanName = transformedBeanName(name);
		Object beanInstance;

		// Eagerly check singleton cache for manually registered singletons.
		//尝试去缓存中获取对象
		Object sharedInstance = getSingleton(beanName);
		if (sharedInstance != null && args == null) {
			if (logger.isTraceEnabled()) {
				if (isSingletonCurrentlyInCreation(beanName)) {
					logger.trace("Returning eagerly cached instance of singleton bean '" + beanName +
							"' that is not fully initialized yet - a consequence of a circular reference");
				}
				else {
					logger.trace("Returning cached instance of singleton bean '" + beanName + "'");
				}
			}
			/**
			 * 如果 sharedInstance 是普通的单例 bean，下面的方法会直接返回。但如果
			 * sharedInstance 是 FactoryBean 类型的，则需调用 getObject 工厂方法获取真正的
			 * bean 实例。如果用户想获取 FactoryBean 本身，这里也不会做特别的处理，直接返回
			 * 即可。毕竟 FactoryBean 的实现类本身也是一种 bean，只不过具有一点特殊的功能而已。
			 */
			beanInstance = getObjectForBeanInstance(sharedInstance, name, beanName, null);
		}

		else {
			/**
			 * spring 只能解决单例对象的setter 注入的循环依赖,不能解决构造器注入
			 */
			if (isPrototypeCurrentlyInCreation(beanName)) {
				throw new BeanCurrentlyInCreationException(beanName);
			}

			/**
			 * 判断AbstractBeanFacotry工厂是否有父工厂(一般情况下是没有父工厂因为abstractBeanFactory直接是抽象类,不存在父工厂)
			 * 一般情况下,只有Spring 和SpringMvc整合的时才会有父子容器的概念,
			 * 比如我们的Controller中注入Service的时候，发现我们依赖的是一个引用对象，那么他就会调用getBean去把service找出来
			 * 但是当前所在的容器是web子容器，那么就会在这里的 先去父容器找
			 */
			BeanFactory parentBeanFactory = getParentBeanFactory();
			//若存在父工厂,切当前的bean工厂不存在当前的bean定义,那么bean定义是存在于父beanFacotry中
			if (parentBeanFactory != null && !containsBeanDefinition(beanName)) {
				// Not found -> check parent.
				//获取bean的原始名称
				String nameToLookup = originalBeanName(name);
				//若为 AbstractBeanFactory 类型，委托父类处理
				if (parentBeanFactory instanceof AbstractBeanFactory abf) {
					return abf.doGetBean(nameToLookup, requiredType, args, typeCheckOnly);
				}
				else if (args != null) {
					// Delegation to parent with explicit args.
					//  委托给构造函数 getBean() 处理
					return (T) parentBeanFactory.getBean(nameToLookup, args);
				}
				else if (requiredType != null) {
					// No args -> delegate to standard getBean method.
					// 没有 args，委托给标准的 getBean() 处理
					return parentBeanFactory.getBean(nameToLookup, requiredType);
				}
				else {
					return (T) parentBeanFactory.getBean(nameToLookup);
				}
			}
			/**
			 * 方法参数 typeCheckOnly ，是用来判断调用 #getBean(...) 方法时，表示是否为仅仅进行类型检查获取 Bean 对象
			 * 如果不是仅仅做类型检查，而是创建 Bean 对象，则需要调用 #markBeanAsCreated(String beanName) 方法，进行记录
			 */
			if (!typeCheckOnly) {
				markBeanAsCreated(beanName);
			}
			/**
			 * 从容器中获取 beanName 相应的 GenericBeanDefinition 对象，并将其转换为 RootBeanDefinition 对象
			 *   <bean id="dujieParentCompent" class="com.dujie.testparentsonbean.dujieParentCompent" abstract="true">
			 		<property name="dujieCompent" ref="dujieCompent"></property>
			     </bean>
			     <bean id="dujieSonCompent" class="com.dujie.testparentsonbean.dujieSonCompent" parent="dujieParentCompent"></bean>
			 */
			StartupStep beanCreation = this.applicationStartup.start("spring.beans.instantiate")
					.tag("beanName", name);
			try {
				if (requiredType != null) {
					beanCreation.tag("beanType", requiredType::toString);
				}
				RootBeanDefinition mbd = getMergedLocalBeanDefinition(beanName);
				//检查当前创建的bean定义是不是抽象的bean定义
				checkMergedBeanDefinition(mbd, beanName, args);


				// Guarantee initialization of beans that the current bean depends on.
				/**
				 *
				 * @Bean
				public DependsA dependsA() {
				return new DependsA();
				}

				 @Bean
				 @DependsOn(value = {"dependsA"})
				 public DependsB dependsB() {
				 return new DependsB();
				 }
				  * 处理dependsOn的依赖(这个不是我们所谓的循环依赖 而是bean创建前后的依赖)
				 */
				//依赖bean的名称
				String[] dependsOn = mbd.getDependsOn();
				if (dependsOn != null) {
					// <1> 若给定的依赖 bean 已经注册为依赖给定的 bean
					// 即循环依赖的情况，抛出 BeanCreationException 异常
					for (String dep : dependsOn) {
						//beanName是当前正在创建的bean,dep是正在创建的bean的依赖的bean的名称
						if (isDependent(beanName, dep)) {
							throw new BeanCreationException(mbd.getResourceDescription(), beanName,
									"Circular depends-on relationship between '" + beanName + "' and '" + dep + "'");
						}
						//保存的是依赖 beanName 之间的映射关系：依赖 beanName - > beanName 的集合
						registerDependentBean(dep, beanName);
						try {
							//获取depentceOn的bean
							getBean(dep);
						}
						catch (NoSuchBeanDefinitionException ex) {
							throw new BeanCreationException(mbd.getResourceDescription(), beanName,
									"'" + beanName + "' depends on missing bean '" + dep + "'", ex);
						}
						catch (BeanCreationException ex) {
							if (requiredType != null) {
								// Wrap exception with current bean metadata but only if specifically
								// requested (indicated by required type), not for depends-on cascades.
								throw new BeanCreationException(mbd.getResourceDescription(), beanName,
										"Failed to initialize dependency '" + ex.getBeanName() + "' of " +
												requiredType.getSimpleName() + " bean '" + beanName + "': " +
												ex.getMessage(), ex);
							}
							throw ex;
						}
					}
				}

				//创建单例bean
				if (mbd.isSingleton()) {
					//把beanName 和一个singletonFactory 并且传入一个回调对象用于回调
					sharedInstance = getSingleton(beanName, () -> {
						try {
							//进入创建bean的逻辑
							return createBean(beanName, mbd, args);
						}
						catch (BeansException ex) {
							// Explicitly remove instance from singleton cache: It might have been put there
							// eagerly by the creation process, to allow for circular reference resolution.
							// Also remove any beans that received a temporary reference to the bean.
							//创建bean的过程中发生异常,需要销毁关于当前bean的所有信息
							destroySingleton(beanName);
							throw ex;
						}
					});
					beanInstance = getObjectForBeanInstance(sharedInstance, name, beanName, mbd);
				}

				else if (mbd.isPrototype()) {
					// It's a prototype -> create a new instance.
					Object prototypeInstance = null;
					try {
						beforePrototypeCreation(beanName);
						prototypeInstance = createBean(beanName, mbd, args);
					}
					finally {
						afterPrototypeCreation(beanName);
					}
					beanInstance = getObjectForBeanInstance(prototypeInstance, name, beanName, mbd);
				}

				else {
					String scopeName = mbd.getScope();
					if (!StringUtils.hasLength(scopeName)) {
						throw new IllegalStateException("No scope name defined for bean '" + beanName + "'");
					}
					Scope scope = this.scopes.get(scopeName);
					if (scope == null) {
						throw new IllegalStateException("No Scope registered for scope name '" + scopeName + "'");
					}
					try {
						Object scopedInstance = scope.get(beanName, () -> {
							beforePrototypeCreation(beanName);
							try {
								return createBean(beanName, mbd, args);
							}
							finally {
								afterPrototypeCreation(beanName);
							}
						});
						beanInstance = getObjectForBeanInstance(scopedInstance, name, beanName, mbd);
					}
					catch (IllegalStateException ex) {
						throw new ScopeNotActiveException(beanName, scopeName, ex);
					}
				}
			}
			catch (BeansException ex) {
				beanCreation.tag("exception", ex.getClass().toString());
				beanCreation.tag("message", String.valueOf(ex.getMessage()));
				cleanupAfterBeanCreationFailure(beanName);
				throw ex;
			}
			finally {
				beanCreation.end();
				if (!isCacheBeanMetadata()) {
					clearMergedBeanDefinition(beanName);
				}
			}
		}

		return adaptBeanInstance(name, beanInstance, requiredType);
	}

	@SuppressWarnings("unchecked")
	<T> T adaptBeanInstance(String name, Object bean, @Nullable Class<?> requiredType) {
		// Check if required type matches the type of the actual bean instance.
		if (requiredType != null && !requiredType.isInstance(bean)) {
			try {
				Object convertedBean = getTypeConverter().convertIfNecessary(bean, requiredType);
				if (convertedBean == null) {
					throw new BeanNotOfRequiredTypeException(name, requiredType, bean.getClass());
				}
				return (T) convertedBean;
			}
			catch (TypeMismatchException ex) {
				if (logger.isTraceEnabled()) {
					logger.trace("Failed to convert bean '" + name + "' to required type '" +
							ClassUtils.getQualifiedName(requiredType) + "'", ex);
				}
				throw new BeanNotOfRequiredTypeException(name, requiredType, bean.getClass());
			}
		}
		return (T) bean;
	}

	@Override
	public boolean containsBean(String name) {
		String beanName = transformedBeanName(name);
		if (containsSingleton(beanName) || containsBeanDefinition(beanName)) {
			return (!BeanFactoryUtils.isFactoryDereference(name) || isFactoryBean(name));
		}
		// Not found -> check parent.
		BeanFactory parentBeanFactory = getParentBeanFactory();
		return (parentBeanFactory != null && parentBeanFactory.containsBean(originalBeanName(name)));
	}

	@Override
	public boolean isSingleton(String name) throws NoSuchBeanDefinitionException {
		String beanName = transformedBeanName(name);

		Object beanInstance = getSingleton(beanName, false);
		if (beanInstance != null) {
			if (beanInstance instanceof FactoryBean<?> factoryBean) {
				return (BeanFactoryUtils.isFactoryDereference(name) || factoryBean.isSingleton());
			}
			else {
				return !BeanFactoryUtils.isFactoryDereference(name);
			}
		}

		// No singleton instance found -> check bean definition.
		BeanFactory parentBeanFactory = getParentBeanFactory();
		if (parentBeanFactory != null && !containsBeanDefinition(beanName)) {
			// No bean definition found in this factory -> delegate to parent.
			return parentBeanFactory.isSingleton(originalBeanName(name));
		}

		RootBeanDefinition mbd = getMergedLocalBeanDefinition(beanName);

		// In case of FactoryBean, return singleton status of created object if not a dereference.
		if (mbd.isSingleton()) {
			if (isFactoryBean(beanName, mbd)) {
				if (BeanFactoryUtils.isFactoryDereference(name)) {
					return true;
				}
				FactoryBean<?> factoryBean = (FactoryBean<?>) getBean(FACTORY_BEAN_PREFIX + beanName);
				return factoryBean.isSingleton();
			}
			else {
				return !BeanFactoryUtils.isFactoryDereference(name);
			}
		}
		else {
			return false;
		}
	}

	@Override
	public boolean isPrototype(String name) throws NoSuchBeanDefinitionException {
		String beanName = transformedBeanName(name);

		BeanFactory parentBeanFactory = getParentBeanFactory();
		if (parentBeanFactory != null && !containsBeanDefinition(beanName)) {
			// No bean definition found in this factory -> delegate to parent.
			return parentBeanFactory.isPrototype(originalBeanName(name));
		}

		RootBeanDefinition mbd = getMergedLocalBeanDefinition(beanName);
		if (mbd.isPrototype()) {
			// In case of FactoryBean, return singleton status of created object if not a dereference.
			return (!BeanFactoryUtils.isFactoryDereference(name) || isFactoryBean(beanName, mbd));
		}

		// Singleton or scoped - not a prototype.
		// However, FactoryBean may still produce a prototype object...
		if (BeanFactoryUtils.isFactoryDereference(name)) {
			return false;
		}
		if (isFactoryBean(beanName, mbd)) {
			FactoryBean<?> fb = (FactoryBean<?>) getBean(FACTORY_BEAN_PREFIX + beanName);
			return ((fb instanceof SmartFactoryBean<?> smartFactoryBean && smartFactoryBean.isPrototype()) ||
					!fb.isSingleton());
		}
		else {
			return false;
		}
	}

	@Override
	public boolean isTypeMatch(String name, ResolvableType typeToMatch) throws NoSuchBeanDefinitionException {
		return isTypeMatch(name, typeToMatch, true);
	}

	/**
	 * Internal extended variant of {@link #isTypeMatch(String, ResolvableType)}
	 * to check whether the bean with the given name matches the specified type. Allow
	 * additional constraints to be applied to ensure that beans are not created early.
	 * @param name the name of the bean to query
	 * @param typeToMatch the type to match against (as a
	 * {@code ResolvableType})
	 * @return {@code true} if the bean type matches, {@code false} if it
	 * doesn't match or cannot be determined yet
	 * @throws NoSuchBeanDefinitionException if there is no bean with the given name
	 * @since 5.2
	 * @see #getBean
	 * @see #getType
	 */
	protected boolean isTypeMatch(String name, ResolvableType typeToMatch, boolean allowFactoryBeanInit)
			throws NoSuchBeanDefinitionException {

		String beanName = transformedBeanName(name);
		boolean isFactoryDereference = BeanFactoryUtils.isFactoryDereference(name);

		// Check manually registered singletons.
		Object beanInstance = getSingleton(beanName, false);
		if (beanInstance != null && beanInstance.getClass() != NullBean.class) {

			// Determine target for FactoryBean match if necessary.
			if (beanInstance instanceof FactoryBean<?> factoryBean) {
				if (!isFactoryDereference) {
					Class<?> type = getTypeForFactoryBean(factoryBean);
					if (type == null) {
						return false;
					}
					if (typeToMatch.isAssignableFrom(type)) {
						return true;
					}
					else if (typeToMatch.hasGenerics() && containsBeanDefinition(beanName)) {
						RootBeanDefinition mbd = getMergedLocalBeanDefinition(beanName);
						ResolvableType targetType = mbd.targetType;
						if (targetType == null) {
							targetType = mbd.factoryMethodReturnType;
						}
						if (targetType == null) {
							return false;
						}
						Class<?> targetClass = targetType.resolve();
						if (targetClass != null && FactoryBean.class.isAssignableFrom(targetClass)) {
							Class<?> classToMatch = typeToMatch.resolve();
							if (classToMatch != null && !FactoryBean.class.isAssignableFrom(classToMatch) &&
									!classToMatch.isAssignableFrom(targetType.toClass())) {
								return typeToMatch.isAssignableFrom(targetType.getGeneric());
							}
						}
						else {
							return typeToMatch.isAssignableFrom(targetType);
						}
					}
					return false;
				}
			}
			else if (isFactoryDereference) {
				return false;
			}

			// Actual matching against bean instance...
			if (typeToMatch.isInstance(beanInstance)) {
				// Direct match for exposed instance?
				return true;
			}
			else if (typeToMatch.hasGenerics() && containsBeanDefinition(beanName)) {
				// Generics potentially only match on the target class, not on the proxy...
				RootBeanDefinition mbd = getMergedLocalBeanDefinition(beanName);
				Class<?> targetType = mbd.getTargetType();
				if (targetType != null && targetType != ClassUtils.getUserClass(beanInstance)) {
					// Check raw class match as well, making sure it's exposed on the proxy.
					Class<?> classToMatch = typeToMatch.resolve();
					if (classToMatch != null && !classToMatch.isInstance(beanInstance)) {
						return false;
					}
					if (typeToMatch.isAssignableFrom(targetType)) {
						return true;
					}
				}
				ResolvableType resolvableType = mbd.targetType;
				if (resolvableType == null) {
					resolvableType = mbd.factoryMethodReturnType;
				}
				return (resolvableType != null && typeToMatch.isAssignableFrom(resolvableType));
			}
			else {
				return false;
			}
		}
		else if (containsSingleton(beanName) && !containsBeanDefinition(beanName)) {
			// null instance registered
			return false;
		}

		// No singleton instance found -> check bean definition.
		BeanFactory parentBeanFactory = getParentBeanFactory();
		if (parentBeanFactory != null && !containsBeanDefinition(beanName)) {
			// No bean definition found in this factory -> delegate to parent.
			return parentBeanFactory.isTypeMatch(originalBeanName(name), typeToMatch);
		}

		// Retrieve corresponding bean definition.
		RootBeanDefinition mbd = getMergedLocalBeanDefinition(beanName);
		BeanDefinitionHolder dbd = mbd.getDecoratedDefinition();

		// Set up the types that we want to match against
		Class<?> classToMatch = typeToMatch.resolve();
		if (classToMatch == null) {
			classToMatch = FactoryBean.class;
		}
		Class<?>[] typesToMatch = (FactoryBean.class == classToMatch ?
				new Class<?>[] {classToMatch} : new Class<?>[] {FactoryBean.class, classToMatch});

		// Attempt to predict the bean type
		Class<?> predictedType = null;

		// We're looking for a regular reference, but we're a factory bean that has
		// a decorated bean definition. The target bean should be the same type
		// as FactoryBean would ultimately return.
		if (!isFactoryDereference && dbd != null && isFactoryBean(beanName, mbd)) {
			// We should only attempt if the user explicitly set lazy-init to true
			// and we know the merged bean definition is for a factory bean.
			if (!mbd.isLazyInit() || allowFactoryBeanInit) {
				RootBeanDefinition tbd = getMergedBeanDefinition(dbd.getBeanName(), dbd.getBeanDefinition(), mbd);
				Class<?> targetType = predictBeanType(dbd.getBeanName(), tbd, typesToMatch);
				if (targetType != null && !FactoryBean.class.isAssignableFrom(targetType)) {
					predictedType = targetType;
				}
			}
		}

		// If we couldn't use the target type, try regular prediction.
		if (predictedType == null) {
			predictedType = predictBeanType(beanName, mbd, typesToMatch);
			if (predictedType == null) {
				return false;
			}
		}

		// Attempt to get the actual ResolvableType for the bean.
		ResolvableType beanType = null;

		// If it's a FactoryBean, we want to look at what it creates, not the factory class.  如果是FactoryBean，我们要看它创建了什么，而不是工厂类
		if (FactoryBean.class.isAssignableFrom(predictedType)) {
			if (beanInstance == null && !isFactoryDereference) {
				beanType = getTypeForFactoryBean(beanName, mbd, allowFactoryBeanInit);
				predictedType = beanType.resolve();
				if (predictedType == null) {
					return false;
				}
			}
		}
		else if (isFactoryDereference) {
			// Special case: A SmartInstantiationAwareBeanPostProcessor returned a non-FactoryBean
			// type, but we nevertheless are being asked to dereference a FactoryBean...
			// Let's check the original bean class and proceed with it if it is a FactoryBean.
			predictedType = predictBeanType(beanName, mbd, FactoryBean.class);
			if (predictedType == null || !FactoryBean.class.isAssignableFrom(predictedType)) {
				return false;
			}
		}

		// We don't have an exact type but if bean definition target type or the factory
		// method return type matches the predicted type then we can use that.
		if (beanType == null) {
			ResolvableType definedType = mbd.targetType;
			if (definedType == null) {
				definedType = mbd.factoryMethodReturnType;
			}
			if (definedType != null && definedType.resolve() == predictedType) {
				beanType = definedType;
			}
		}

		// If we have a bean type use it so that generics are considered
		if (beanType != null) {
			return typeToMatch.isAssignableFrom(beanType);
		}

		// If we don't have a bean type, fallback to the predicted type
		return typeToMatch.isAssignableFrom(predictedType);
	}

	@Override
	public boolean isTypeMatch(String name, Class<?> typeToMatch) throws NoSuchBeanDefinitionException {
		return isTypeMatch(name, ResolvableType.forRawClass(typeToMatch));
	}

	@Override
	public @Nullable Class<?> getType(String name) throws NoSuchBeanDefinitionException {
		return getType(name, true);
	}

	@Override
	public @Nullable Class<?> getType(String name, boolean allowFactoryBeanInit) throws NoSuchBeanDefinitionException {
		String beanName = transformedBeanName(name);

		// Check manually registered singletons.
		Object beanInstance = getSingleton(beanName, false);
		if (beanInstance != null && beanInstance.getClass() != NullBean.class) {
			if (beanInstance instanceof FactoryBean<?> factoryBean && !BeanFactoryUtils.isFactoryDereference(name)) {
				return getTypeForFactoryBean(factoryBean);
			}
			else {
				return beanInstance.getClass();
			}
		}

		// No singleton instance found -> check bean definition.
		BeanFactory parentBeanFactory = getParentBeanFactory();
		if (parentBeanFactory != null && !containsBeanDefinition(beanName)) {
			// No bean definition found in this factory -> delegate to parent.
			return parentBeanFactory.getType(originalBeanName(name));
		}

		RootBeanDefinition mbd = getMergedLocalBeanDefinition(beanName);
		Class<?> beanClass = predictBeanType(beanName, mbd);

		if (beanClass != null) {
			// Check bean class whether we're dealing with a FactoryBean.
			if (FactoryBean.class.isAssignableFrom(beanClass)) {
				if (!BeanFactoryUtils.isFactoryDereference(name)) {
					// If it's a FactoryBean, we want to look at what it creates, not at the factory class.
					beanClass = getTypeForFactoryBean(beanName, mbd, allowFactoryBeanInit).resolve();
				}
			}
			else if (BeanFactoryUtils.isFactoryDereference(name)) {
				return null;
			}
		}

		if (beanClass == null) {
			// Check decorated bean definition, if any: We assume it'll be easier
			// to determine the decorated bean's type than the proxy's type.
			BeanDefinitionHolder dbd = mbd.getDecoratedDefinition();
			if (dbd != null && !BeanFactoryUtils.isFactoryDereference(name)) {
				RootBeanDefinition tbd = getMergedBeanDefinition(dbd.getBeanName(), dbd.getBeanDefinition(), mbd);
				Class<?> targetClass = predictBeanType(dbd.getBeanName(), tbd);
				if (targetClass != null && !FactoryBean.class.isAssignableFrom(targetClass)) {
					return targetClass;
				}
			}
		}

		return beanClass;
	}

	@Override
	public String[] getAliases(String name) {
		String beanName = transformedBeanName(name);
		List<String> aliases = new ArrayList<>();
		boolean factoryPrefix = name.startsWith(FACTORY_BEAN_PREFIX);
		String fullBeanName = beanName;
		if (factoryPrefix) {
			fullBeanName = FACTORY_BEAN_PREFIX + beanName;
		}
		if (!fullBeanName.equals(name)) {
			aliases.add(fullBeanName);
		}
		String[] retrievedAliases = super.getAliases(beanName);
		String prefix = (factoryPrefix ? FACTORY_BEAN_PREFIX : "");
		for (String retrievedAlias : retrievedAliases) {
			String alias = prefix + retrievedAlias;
			if (!alias.equals(name)) {
				aliases.add(alias);
			}
		}
		if (!containsSingleton(beanName) && !containsBeanDefinition(beanName)) {
			BeanFactory parentBeanFactory = getParentBeanFactory();
			if (parentBeanFactory != null) {
				aliases.addAll(Arrays.asList(parentBeanFactory.getAliases(fullBeanName)));
			}
		}
		return StringUtils.toStringArray(aliases);
	}


	//---------------------------------------------------------------------
	// Implementation of HierarchicalBeanFactory interface
	//---------------------------------------------------------------------

	@Override
	public @Nullable BeanFactory getParentBeanFactory() {
		return this.parentBeanFactory;
	}

	@Override
	public boolean containsLocalBean(String name) {
		String beanName = transformedBeanName(name);
		return ((containsSingleton(beanName) || containsBeanDefinition(beanName)) &&
				(!BeanFactoryUtils.isFactoryDereference(name) || isFactoryBean(beanName)));
	}


	//---------------------------------------------------------------------
	// Implementation of ConfigurableBeanFactory interface
	//---------------------------------------------------------------------

	@Override
	public void setParentBeanFactory(@Nullable BeanFactory parentBeanFactory) {
		if (this.parentBeanFactory != null && this.parentBeanFactory != parentBeanFactory) {
			throw new IllegalStateException("Already associated with parent BeanFactory: " + this.parentBeanFactory);
		}
		if (this == parentBeanFactory) {
			throw new IllegalStateException("Cannot set parent bean factory to self");
		}
		this.parentBeanFactory = parentBeanFactory;
	}

	@Override
	public void setBeanClassLoader(@Nullable ClassLoader beanClassLoader) {
		this.beanClassLoader = (beanClassLoader != null ? beanClassLoader : ClassUtils.getDefaultClassLoader());
	}

	@Override
	public @Nullable ClassLoader getBeanClassLoader() {
		return this.beanClassLoader;
	}

	@Override
	public void setTempClassLoader(@Nullable ClassLoader tempClassLoader) {
		this.tempClassLoader = tempClassLoader;
	}

	@Override
	public @Nullable ClassLoader getTempClassLoader() {
		return this.tempClassLoader;
	}

	@Override
	public void setCacheBeanMetadata(boolean cacheBeanMetadata) {
		this.cacheBeanMetadata = cacheBeanMetadata;
	}

	@Override
	public boolean isCacheBeanMetadata() {
		return this.cacheBeanMetadata;
	}

	@Override
	public void setBeanExpressionResolver(@Nullable BeanExpressionResolver resolver) {
		this.beanExpressionResolver = resolver;
	}

	@Override
	public @Nullable BeanExpressionResolver getBeanExpressionResolver() {
		return this.beanExpressionResolver;
	}

	@Override
	public void setConversionService(@Nullable ConversionService conversionService) {
		this.conversionService = conversionService;
	}

	@Override
	public @Nullable ConversionService getConversionService() {
		return this.conversionService;
	}

	@Override
	public void addPropertyEditorRegistrar(PropertyEditorRegistrar registrar) {
		Assert.notNull(registrar, "PropertyEditorRegistrar must not be null");
		this.propertyEditorRegistrars.add(registrar);
	}

	/**
	 * Return the set of PropertyEditorRegistrars.
	 */
	public Set<PropertyEditorRegistrar> getPropertyEditorRegistrars() {
		return this.propertyEditorRegistrars;
	}

	@Override
	public void registerCustomEditor(Class<?> requiredType, Class<? extends PropertyEditor> propertyEditorClass) {
		Assert.notNull(requiredType, "Required type must not be null");
		Assert.notNull(propertyEditorClass, "PropertyEditor class must not be null");
		this.customEditors.put(requiredType, propertyEditorClass);
	}

	@Override
	public void copyRegisteredEditorsTo(PropertyEditorRegistry registry) {
		registerCustomEditors(registry);
	}

	/**
	 * Return the map of custom editors, with Classes as keys and PropertyEditor classes as values.
	 */
	public Map<Class<?>, Class<? extends PropertyEditor>> getCustomEditors() {
		return this.customEditors;
	}

	@Override
	public void setTypeConverter(TypeConverter typeConverter) {
		this.typeConverter = typeConverter;
	}

	/**
	 * Return the custom TypeConverter to use, if any.
	 * @return the custom TypeConverter, or {@code null} if none specified
	 */
	protected @Nullable TypeConverter getCustomTypeConverter() {
		return this.typeConverter;
	}

	@Override
	public TypeConverter getTypeConverter() {
		TypeConverter customConverter = getCustomTypeConverter();
		if (customConverter != null) {
			return customConverter;
		}
		else {
			// Build default TypeConverter, registering custom editors.
			SimpleTypeConverter typeConverter = new SimpleTypeConverter();
			typeConverter.setConversionService(getConversionService());
			registerCustomEditors(typeConverter);
			return typeConverter;
		}
	}

	@Override
	public void addEmbeddedValueResolver(StringValueResolver valueResolver) {
		Assert.notNull(valueResolver, "StringValueResolver must not be null");
		this.embeddedValueResolvers.add(valueResolver);
	}

	@Override
	public boolean hasEmbeddedValueResolver() {
		return !this.embeddedValueResolvers.isEmpty();
	}

	@Override
	public @Nullable String resolveEmbeddedValue(@Nullable String value) {
		if (value == null) {
			return null;
		}
		String result = value;
		for (StringValueResolver resolver : this.embeddedValueResolvers) {
			result = resolver.resolveStringValue(result);
			if (result == null) {
				return null;
			}
		}
		return result;
	}

	@Override
	public void addBeanPostProcessor(BeanPostProcessor beanPostProcessor) {
		Assert.notNull(beanPostProcessor, "BeanPostProcessor must not be null");
		synchronized (this.beanPostProcessors) {
			// Remove from old position, if any
			this.beanPostProcessors.remove(beanPostProcessor);
			// Add to end of list
			this.beanPostProcessors.add(beanPostProcessor);
		}
	}

	/**
	 * Add new BeanPostProcessors that will get applied to beans created
	 * by this factory. To be invoked during factory configuration.
	 * @since 5.3
	 * @see #addBeanPostProcessor
	 */
	public void addBeanPostProcessors(Collection<? extends BeanPostProcessor> beanPostProcessors) {
		synchronized (this.beanPostProcessors) {
			// Remove from old position, if any
			this.beanPostProcessors.removeAll(beanPostProcessors);
			// Add to end of list
			this.beanPostProcessors.addAll(beanPostProcessors);
		}
	}

	@Override
	public int getBeanPostProcessorCount() {
		return this.beanPostProcessors.size();
	}

	/**
	 * Return the list of BeanPostProcessors that will get applied
	 * to beans created with this factory.
	 */
	public List<BeanPostProcessor> getBeanPostProcessors() {
		return this.beanPostProcessors;
	}

	/**
	 * Return the internal cache of pre-filtered post-processors,
	 * freshly (re-)building it if necessary.
	 * @since 5.3
	 */
	BeanPostProcessorCache getBeanPostProcessorCache() {
		synchronized (this.beanPostProcessors) {
			BeanPostProcessorCache bppCache = this.beanPostProcessorCache;
			if (bppCache == null) {
				bppCache = new BeanPostProcessorCache();
				for (BeanPostProcessor bpp : this.beanPostProcessors) {
					if (bpp instanceof InstantiationAwareBeanPostProcessor instantiationAwareBpp) {
						bppCache.instantiationAware.add(instantiationAwareBpp);
						if (bpp instanceof SmartInstantiationAwareBeanPostProcessor smartInstantiationAwareBpp) {
							bppCache.smartInstantiationAware.add(smartInstantiationAwareBpp);
						}
					}
					if (bpp instanceof DestructionAwareBeanPostProcessor destructionAwareBpp) {
						bppCache.destructionAware.add(destructionAwareBpp);
					}
					if (bpp instanceof MergedBeanDefinitionPostProcessor mergedBeanDefBpp) {
						bppCache.mergedDefinition.add(mergedBeanDefBpp);
					}
				}
				this.beanPostProcessorCache = bppCache;
			}
			return bppCache;
		}
	}

	private void resetBeanPostProcessorCache() {
		synchronized (this.beanPostProcessors) {
			this.beanPostProcessorCache = null;
		}
	}

	/**
	 * Return whether this factory holds a InstantiationAwareBeanPostProcessor
	 * that will get applied to singleton beans on creation.
	 * @see #addBeanPostProcessor
	 * @see org.springframework.beans.factory.config.InstantiationAwareBeanPostProcessor
	 */
	protected boolean hasInstantiationAwareBeanPostProcessors() {
		return !getBeanPostProcessorCache().instantiationAware.isEmpty();
	}

	/**
	 * Return whether this factory holds a DestructionAwareBeanPostProcessor
	 * that will get applied to singleton beans on shutdown.
	 * @see #addBeanPostProcessor
	 * @see org.springframework.beans.factory.config.DestructionAwareBeanPostProcessor
	 */
	protected boolean hasDestructionAwareBeanPostProcessors() {
		return !getBeanPostProcessorCache().destructionAware.isEmpty();
	}

	@Override
	public void registerScope(String scopeName, Scope scope) {
		Assert.notNull(scopeName, "Scope identifier must not be null");
		Assert.notNull(scope, "Scope must not be null");
		if (SCOPE_SINGLETON.equals(scopeName) || SCOPE_PROTOTYPE.equals(scopeName)) {
			throw new IllegalArgumentException("Cannot replace existing scopes 'singleton' and 'prototype'");
		}
		Scope previous = this.scopes.put(scopeName, scope);
		if (previous != null && previous != scope) {
			if (logger.isDebugEnabled()) {
				logger.debug("Replacing scope '" + scopeName + "' from [" + previous + "] to [" + scope + "]");
			}
		}
		else {
			if (logger.isTraceEnabled()) {
				logger.trace("Registering scope '" + scopeName + "' with implementation [" + scope + "]");
			}
		}
	}

	@Override
	public String[] getRegisteredScopeNames() {
		return StringUtils.toStringArray(this.scopes.keySet());
	}

	@Override
	public @Nullable Scope getRegisteredScope(String scopeName) {
		Assert.notNull(scopeName, "Scope identifier must not be null");
		return this.scopes.get(scopeName);
	}

	@Override
	public void setApplicationStartup(ApplicationStartup applicationStartup) {
		Assert.notNull(applicationStartup, "ApplicationStartup must not be null");
		this.applicationStartup = applicationStartup;
	}

	@Override
	public ApplicationStartup getApplicationStartup() {
		return this.applicationStartup;
	}

	@Override
	public void copyConfigurationFrom(ConfigurableBeanFactory otherFactory) {
		Assert.notNull(otherFactory, "BeanFactory must not be null");
		setBeanClassLoader(otherFactory.getBeanClassLoader());
		setCacheBeanMetadata(otherFactory.isCacheBeanMetadata());
		setBeanExpressionResolver(otherFactory.getBeanExpressionResolver());
		setConversionService(otherFactory.getConversionService());
		if (otherFactory instanceof AbstractBeanFactory otherAbstractFactory) {
			this.propertyEditorRegistrars.addAll(otherAbstractFactory.propertyEditorRegistrars);
			this.customEditors.putAll(otherAbstractFactory.customEditors);
			this.typeConverter = otherAbstractFactory.typeConverter;
			this.beanPostProcessors.addAll(otherAbstractFactory.beanPostProcessors);
			this.scopes.putAll(otherAbstractFactory.scopes);
		}
		else {
			setTypeConverter(otherFactory.getTypeConverter());
			String[] otherScopeNames = otherFactory.getRegisteredScopeNames();
			for (String scopeName : otherScopeNames) {
				this.scopes.put(scopeName, otherFactory.getRegisteredScope(scopeName));
			}
		}
	}

	/**
	 * Return a 'merged' BeanDefinition for the given bean name,
	 * merging a child bean definition with its parent if necessary.
	 * <p>This {@code getMergedBeanDefinition} considers bean definition
	 * in ancestors as well.
	 * @param name the name of the bean to retrieve the merged definition for
	 * (may be an alias)
	 * @return a (potentially merged) RootBeanDefinition for the given bean
	 * @throws NoSuchBeanDefinitionException if there is no bean with the given name
	 * @throws BeanDefinitionStoreException in case of an invalid bean definition
	 */
	@Override
	public BeanDefinition getMergedBeanDefinition(String name) throws BeansException {
		String beanName = transformedBeanName(name);
		// Efficiently check whether bean definition exists in this factory.
		if (!containsBeanDefinition(beanName) && getParentBeanFactory() instanceof ConfigurableBeanFactory parent) {
			return parent.getMergedBeanDefinition(beanName);
		}
		// Resolve merged bean definition locally.
		return getMergedLocalBeanDefinition(beanName);
	}

	@Override
	public boolean isFactoryBean(String name) throws NoSuchBeanDefinitionException {
		String beanName = transformedBeanName(name);
		Object beanInstance = getSingleton(beanName, false);
		if (beanInstance != null) {
			return (beanInstance instanceof FactoryBean);
		}
		// No singleton instance found -> check bean definition.
		if (!containsBeanDefinition(beanName) && getParentBeanFactory() instanceof ConfigurableBeanFactory cbf) {
			// No bean definition found in this factory -> delegate to parent.
			return cbf.isFactoryBean(name);
		}
		return isFactoryBean(beanName, getMergedLocalBeanDefinition(beanName));
	}

	@Override
	public boolean isActuallyInCreation(String beanName) {
		return (isSingletonCurrentlyInCreation(beanName) || isPrototypeCurrentlyInCreation(beanName));
	}

	/**
	 * Return whether the specified prototype bean is currently in creation
	 * (within the current thread).
	 * @param beanName the name of the bean
	 */
	protected boolean isPrototypeCurrentlyInCreation(String beanName) {
		Object curVal = this.prototypesCurrentlyInCreation.get();
		return (curVal != null &&
				(curVal.equals(beanName) || (curVal instanceof Set<?> set && set.contains(beanName))));
	}

	/**
	 * Callback before prototype creation.
	 * <p>The default implementation registers the prototype as currently in creation.
	 * @param beanName the name of the prototype about to be created
	 * @see #isPrototypeCurrentlyInCreation
	 */
	@SuppressWarnings("unchecked")
	protected void beforePrototypeCreation(String beanName) {
		Object curVal = this.prototypesCurrentlyInCreation.get();
		if (curVal == null) {
			this.prototypesCurrentlyInCreation.set(beanName);
		}
		else if (curVal instanceof String strValue) {
			Set<String> beanNameSet = CollectionUtils.newHashSet(2);
			beanNameSet.add(strValue);
			beanNameSet.add(beanName);
			this.prototypesCurrentlyInCreation.set(beanNameSet);
		}
		else {
			Set<String> beanNameSet = (Set<String>) curVal;
			beanNameSet.add(beanName);
		}
	}

	/**
	 * Callback after prototype creation.
	 * <p>The default implementation marks the prototype as not in creation anymore.
	 * @param beanName the name of the prototype that has been created
	 * @see #isPrototypeCurrentlyInCreation
	 */
	@SuppressWarnings("unchecked")
	protected void afterPrototypeCreation(String beanName) {
		Object curVal = this.prototypesCurrentlyInCreation.get();
		if (curVal instanceof String) {
			this.prototypesCurrentlyInCreation.remove();
		}
		else if (curVal instanceof Set<?> beanNameSet) {
			beanNameSet.remove(beanName);
			if (beanNameSet.isEmpty()) {
				this.prototypesCurrentlyInCreation.remove();
			}
		}
	}

	@Override
	public void destroyBean(String beanName, Object beanInstance) {
		destroyBean(beanName, beanInstance, getMergedLocalBeanDefinition(beanName));
	}

	/**
	 * Destroy the given bean instance (usually a prototype instance
	 * obtained from this factory) according to the given bean definition.
	 * @param beanName the name of the bean definition
	 * @param bean the bean instance to destroy
	 * @param mbd the merged bean definition
	 */
	protected void destroyBean(String beanName, Object bean, RootBeanDefinition mbd) {
		new DisposableBeanAdapter(
				bean, beanName, mbd, getBeanPostProcessorCache().destructionAware).destroy();
	}

	@Override
	public void destroyScopedBean(String beanName) {
		RootBeanDefinition mbd = getMergedLocalBeanDefinition(beanName);
		if (mbd.isSingleton() || mbd.isPrototype()) {
			throw new IllegalArgumentException(
					"Bean name '" + beanName + "' does not correspond to an object in a mutable scope");
		}
		String scopeName = mbd.getScope();
		Scope scope = this.scopes.get(scopeName);
		if (scope == null) {
			throw new IllegalStateException("No Scope SPI registered for scope name '" + scopeName + "'");
		}
		Object bean = scope.remove(beanName);
		if (bean != null) {
			destroyBean(beanName, bean, mbd);
		}
	}


	//---------------------------------------------------------------------
	// Implementation methods
	//---------------------------------------------------------------------

	/**
	 * 解析别名
	 * @param name bean的名称(可能包含工厂Bean的&,或者是别名)
	 * @return 真正bean的名称
	 * Return the bean name, stripping out the factory dereference prefix if necessary,
	 * and resolving aliases to canonical names.
	 * @param name the user-specified name
	 * @return the transformed bean name
	 */
	protected String transformedBeanName(String name) {
		//真正的解析bean的名称
		return canonicalName(BeanFactoryUtils.transformedBeanName(name));
	}

	/**
	 * 获取原始bean的name
	 * Determine the original bean name, resolving locally defined aliases to canonical names.
	 * @param name the user-specified name
	 * @return the original bean name
	 */
	protected String originalBeanName(String name) {
		//获取真正的beanName(在这里把&去掉了)
		String beanName = transformedBeanName(name);
		//若name已&开头
		if (name.startsWith(FACTORY_BEAN_PREFIX)) {
			//beanName+&  所以在这里补上
			beanName = FACTORY_BEAN_PREFIX + beanName;
		}
		return beanName;
	}

	/**
	 * Initialize the given BeanWrapper with the custom editors registered
	 * with this factory. To be called for BeanWrappers that will create
	 * and populate bean instances.
	 * <p>The default implementation delegates to {@link #registerCustomEditors}.
	 * Can be overridden in subclasses.
	 * @param bw the BeanWrapper to initialize
	 */
	protected void initBeanWrapper(BeanWrapper bw) {
		bw.setConversionService(getConversionService());
		registerCustomEditors(bw);
	}

	/**
	 * Initialize the given PropertyEditorRegistry with the custom editors
	 * that have been registered with this BeanFactory.
	 * <p>To be called for BeanWrappers that will create and populate bean
	 * instances, and for SimpleTypeConverter used for constructor argument
	 * and factory method type conversion.
	 * @param registry the PropertyEditorRegistry to initialize
	 */
	protected void registerCustomEditors(PropertyEditorRegistry registry) {
		if (registry instanceof PropertyEditorRegistrySupport registrySupport) {
			registrySupport.useConfigValueEditors();
		}
		if (!this.propertyEditorRegistrars.isEmpty()) {
			for (PropertyEditorRegistrar registrar : this.propertyEditorRegistrars) {
				try {
					registrar.registerCustomEditors(registry);
				}
				catch (BeanCreationException ex) {
					Throwable rootCause = ex.getMostSpecificCause();
					if (rootCause instanceof BeanCurrentlyInCreationException bce) {
						String bceBeanName = bce.getBeanName();
						if (bceBeanName != null && isCurrentlyInCreation(bceBeanName)) {
							if (logger.isDebugEnabled()) {
								logger.debug("PropertyEditorRegistrar [" + registrar.getClass().getName() +
										"] failed because it tried to obtain currently created bean '" +
										ex.getBeanName() + "': " + ex.getMessage());
							}
							onSuppressedException(ex);
							continue;
						}
					}
					throw ex;
				}
			}
		}
		if (!this.customEditors.isEmpty()) {
			this.customEditors.forEach((requiredType, editorClass) ->
					registry.registerCustomEditor(requiredType, BeanUtils.instantiateClass(editorClass)));
		}
	}


	/**
	 * Return a merged RootBeanDefinition, traversing the parent bean definition
	 * if the specified bean corresponds to a child bean definition.
	 * @param beanName the name of the bean to retrieve the merged definition for
	 * @return a (potentially merged) RootBeanDefinition for the given bean
	 * @throws NoSuchBeanDefinitionException if there is no bean with the given name
	 * @throws BeanDefinitionStoreException in case of an invalid bean definition
	 */
	protected RootBeanDefinition getMergedLocalBeanDefinition(String beanName) throws BeansException {
		// Quick check on the concurrent map first, with minimal locking.
		// 快速从缓存中获取，如果不为空，则直接返回
		RootBeanDefinition mbd = this.mergedBeanDefinitions.get(beanName);
		if (mbd != null && !mbd.stale) {
			return mbd;
		}
		//获取 RootBeanDefinition 对象。若获取的 BeanDefinition 为子 BeanDefinition，则需要合并父类的相关属性.
		return getMergedBeanDefinition(beanName, getBeanDefinition(beanName));
	}

	/**
	 * Return a RootBeanDefinition for the given top-level bean, by merging with
	 * the parent if the given bean's definition is a child bean definition.
	 * @param beanName the name of the bean definition
	 * @param bd the original bean definition (Root/ChildBeanDefinition)
	 * @return a (potentially merged) RootBeanDefinition for the given bean
	 * @throws BeanDefinitionStoreException in case of an invalid bean definition
	 */
	protected RootBeanDefinition getMergedBeanDefinition(String beanName, BeanDefinition bd)
			throws BeanDefinitionStoreException {
		//调用重载的方法
		return getMergedBeanDefinition(beanName, bd, null);
	}

	/**
	 * Return a RootBeanDefinition for the given bean, by merging with the
	 * parent if the given bean's definition is a child bean definition.
	 * @param beanName the name of the bean definition
	 * @param bd the original bean definition (Root/ChildBeanDefinition)
	 * @param containingBd the containing bean definition in case of inner bean,
	 * or {@code null} in case of a top-level bean
	 * @return a (potentially merged) RootBeanDefinition for the given bean
	 * @throws BeanDefinitionStoreException in case of an invalid bean definition
	 */
	protected RootBeanDefinition getMergedBeanDefinition(
			String beanName, BeanDefinition bd, @Nullable BeanDefinition containingBd)
			throws BeanDefinitionStoreException {
		//全局加锁
		synchronized (this.mergedBeanDefinitions) {
			RootBeanDefinition mbd = null;
			RootBeanDefinition previous = null;

			// Check with full lock now in order to enforce the same merged instance.
			if (containingBd == null) {
				mbd = this.mergedBeanDefinitions.get(beanName);
			}
			// bd.getParentName() == null，表明无父配置，这时直接将当前的 BeanDefinition 升级为 RootBeanDefinition
			if (mbd == null || mbd.stale) {
				previous = mbd;
				if (bd.getParentName() == null) {
					//直接把原始的bean定义升级为RootBeanDefinition
					// Use copy of given root bean definition.
					if (bd instanceof RootBeanDefinition rootBeanDef) {
						mbd = rootBeanDef.cloneBeanDefinition();
					}
					else {
						//包裹为RootBeanDefinition
						mbd = new RootBeanDefinition(bd);
					}
				}
				//有父定义
				else {
					// Child bean definition: needs to be merged with parent.
					BeanDefinition pbd;
					try {
						/*
						 * 判断父类 beanName 与子类 beanName 名称是否相同。若相同，则父类 bean 一定
						 * 在父容器中。原因也很简单，容器底层是用 Map 缓存 <beanName, bean> 键值对
						 * 的。同一个容器下，使用同一个 beanName 映射两个 bean 实例显然是不合适的。
						 * 有的朋友可能会觉得可以这样存储：<beanName, [bean1, bean2]> ，似乎解决了
						 * 一对多的问题。但是也有问题，调用 getName(beanName) 时，到底返回哪个 bean
						 * 实例好呢？
						 */
						String parentBeanName = transformedBeanName(bd.getParentName());
						if (!beanName.equals(parentBeanName)) {
							pbd = getMergedBeanDefinition(parentBeanName);
						}
						else {
							/*
							 * 这里再次调用 getMergedBeanDefinition，只不过参数值变为了
							 * parentBeanName，用于合并父 BeanDefinition 和爷爷辈的
							 * BeanDefinition。如果爷爷辈的 BeanDefinition 仍有父
							 * BeanDefinition，则继续合并
							 */
							if (getParentBeanFactory() instanceof ConfigurableBeanFactory parent) {
								pbd = parent.getMergedBeanDefinition(parentBeanName);
							}
							else {
								throw new NoSuchBeanDefinitionException(parentBeanName,
										"Parent name '" + parentBeanName + "' is equal to bean name '" + beanName +
												"': cannot be resolved without a ConfigurableBeanFactory parent");
							}
						}
					}
					catch (NoSuchBeanDefinitionException ex) {
						throw new BeanDefinitionStoreException(bd.getResourceDescription(), beanName,
								"Could not resolve parent bean definition '" + bd.getParentName() + "'", ex);
					}
					// Deep copy with overridden values.
					// 以父 BeanDefinition 的配置信息为蓝本创建 RootBeanDefinition，也就是“已合并的 BeanDefinition”
					mbd = new RootBeanDefinition(pbd);
					// 用子 BeanDefinition 中的属性覆盖父 BeanDefinition 中的属性
					mbd.overrideFrom(bd);
				}

				// Set default singleton scope, if not configured before.
				// 如果用户未配置 scope 属性，则默认将该属性配置为 singleton
				if (!StringUtils.hasLength(mbd.getScope())) {
					mbd.setScope(SCOPE_SINGLETON);
				}

				// A bean contained in a non-singleton bean cannot be a singleton itself.
				// Let's correct this on the fly here, since this might be the result of
				// parent-child merging for the outer bean, in which case the original inner bean
				// definition will not have inherited the merged outer bean's singleton status.
				//缓存合并后的 BeanDefinition
				if (containingBd != null && !containingBd.isSingleton() && mbd.isSingleton()) {
					mbd.setScope(containingBd.getScope());
				}

				// Cache the merged bean definition for the time being
				// (it might still get re-merged later on in order to pick up metadata changes)
				if (containingBd == null && (isCacheBeanMetadata() || isBeanEligibleForMetadataCaching(beanName))) {
					this.mergedBeanDefinitions.put(beanName, mbd);
				}
			}
			if (previous != null) {
				copyRelevantMergedBeanDefinitionCaches(previous, mbd);
			}
			return mbd;
		}
	}

	private void copyRelevantMergedBeanDefinitionCaches(RootBeanDefinition previous, RootBeanDefinition mbd) {
		if (ObjectUtils.nullSafeEquals(mbd.getBeanClassName(), previous.getBeanClassName()) &&
				ObjectUtils.nullSafeEquals(mbd.getFactoryBeanName(), previous.getFactoryBeanName()) &&
				ObjectUtils.nullSafeEquals(mbd.getFactoryMethodName(), previous.getFactoryMethodName())) {
			ResolvableType targetType = mbd.targetType;
			ResolvableType previousTargetType = previous.targetType;
			if (targetType == null || targetType.equals(previousTargetType)) {
				mbd.targetType = previousTargetType;
				mbd.isFactoryBean = previous.isFactoryBean;
				mbd.resolvedTargetType = previous.resolvedTargetType;
				mbd.factoryMethodReturnType = previous.factoryMethodReturnType;
				mbd.factoryMethodToIntrospect = previous.factoryMethodToIntrospect;
			}
			if (previous.hasMethodOverrides()) {
				mbd.setMethodOverrides(new MethodOverrides(previous.getMethodOverrides()));
			}
		}
	}

	/**
	 * Check the given merged bean definition,
	 * potentially throwing validation exceptions.
	 * @param mbd the merged bean definition to check
	 * @param beanName the name of the bean
	 * @param args the arguments for bean creation, if any
	 */
<<<<<<< HEAD
	protected void checkMergedBeanDefinition(RootBeanDefinition mbd, String beanName, @Nullable Object[] args)
			throws BeanDefinitionStoreException {
		//抽象的bean定义是不能够被实例化的
=======
	protected void checkMergedBeanDefinition(RootBeanDefinition mbd, String beanName, @Nullable Object @Nullable [] args) {
>>>>>>> 69ef885b
		if (mbd.isAbstract()) {
			throw new BeanIsAbstractException(beanName);
		}
	}

	/**
	 * Remove the merged bean definition for the specified bean,
	 * recreating it on next access.
	 * @param beanName the bean name to clear the merged definition for
	 */
	protected void clearMergedBeanDefinition(String beanName) {
		RootBeanDefinition bd = this.mergedBeanDefinitions.get(beanName);
		if (bd != null) {
			bd.stale = true;
		}
	}

	/**
	 * Clear the merged bean definition cache, removing entries for beans
	 * which are not considered eligible for full metadata caching yet.
	 * <p>Typically triggered after changes to the original bean definitions,
	 * for example, after applying a {@code BeanFactoryPostProcessor}. Note that metadata
	 * for beans which have already been created at this point will be kept around.
	 * @since 4.2
	 */
	public void clearMetadataCache() {
		this.mergedBeanDefinitions.forEach((beanName, bd) -> {
			if (!isBeanEligibleForMetadataCaching(beanName)) {
				bd.stale = true;
			}
		});
	}

	/**
	 * Resolve the bean class for the specified bean definition,
	 * resolving a bean class name into a Class reference (if necessary)
	 * and storing the resolved Class in the bean definition for further use.
	 * @param mbd the merged bean definition to determine the class for
	 * @param beanName the name of the bean (for error handling purposes)
	 * @param typesToMatch the types to match in case of internal type matching purposes
	 * (also signals that the returned {@code Class} will never be exposed to application code)
	 * @return the resolved bean class (or {@code null} if none)
	 * @throws CannotLoadBeanClassException if we failed to load the class
	 */
	protected @Nullable Class<?> resolveBeanClass(RootBeanDefinition mbd, String beanName, Class<?>... typesToMatch)
			throws CannotLoadBeanClassException {

		try {
			if (mbd.hasBeanClass()) {
				return mbd.getBeanClass();
			}
			Class<?> beanClass = doResolveBeanClass(mbd, typesToMatch);
			if (mbd.hasBeanClass()) {
				mbd.prepareMethodOverrides();
			}
			return beanClass;
		}
		catch (ClassNotFoundException ex) {
			throw new CannotLoadBeanClassException(mbd.getResourceDescription(), beanName, mbd.getBeanClassName(), ex);
		}
		catch (LinkageError err) {
			throw new CannotLoadBeanClassException(mbd.getResourceDescription(), beanName, mbd.getBeanClassName(), err);
		}
		catch (BeanDefinitionValidationException ex) {
			throw new BeanDefinitionStoreException(mbd.getResourceDescription(),
					beanName, "Validation of method overrides failed", ex);
		}
	}

	private @Nullable Class<?> doResolveBeanClass(RootBeanDefinition mbd, Class<?>... typesToMatch)
			throws ClassNotFoundException {

		ClassLoader beanClassLoader = getBeanClassLoader();
		ClassLoader dynamicLoader = beanClassLoader;
		boolean freshResolve = false;

		if (!ObjectUtils.isEmpty(typesToMatch)) {
			// When just doing type checks (i.e. not creating an actual instance yet),
			// use the specified temporary class loader (for example, in a weaving scenario).
			ClassLoader tempClassLoader = getTempClassLoader();
			if (tempClassLoader != null) {
				dynamicLoader = tempClassLoader;
				freshResolve = true;
				if (tempClassLoader instanceof DecoratingClassLoader dcl) {
					for (Class<?> typeToMatch : typesToMatch) {
						dcl.excludeClass(typeToMatch.getName());
					}
				}
			}
		}

		String className = mbd.getBeanClassName();
		if (className != null) {
			Object evaluated = evaluateBeanDefinitionString(className, mbd);
			if (!className.equals(evaluated)) {
				// A dynamically resolved expression, supported as of 4.2...
				if (evaluated instanceof Class<?> clazz) {
					return clazz;
				}
				else if (evaluated instanceof String name) {
					className = name;
					freshResolve = true;
				}
				else {
					throw new IllegalStateException("Invalid class name expression result: " + evaluated);
				}
			}
			if (freshResolve) {
				// When resolving against a temporary class loader, exit early in order
				// to avoid storing the resolved Class in the bean definition.
				if (dynamicLoader != null) {
					try {
						return dynamicLoader.loadClass(className);
					}
					catch (ClassNotFoundException ex) {
						if (logger.isTraceEnabled()) {
							logger.trace("Could not load class [" + className + "] from " + dynamicLoader + ": " + ex);
						}
					}
				}
				return ClassUtils.forName(className, dynamicLoader);
			}
		}

		// Resolve regularly, caching the result in the BeanDefinition...
		return mbd.resolveBeanClass(beanClassLoader);
	}

	/**
	 * Evaluate the given String as contained in a bean definition,
	 * potentially resolving it as an expression.
	 * @param value the value to check
	 * @param beanDefinition the bean definition that the value comes from
	 * @return the resolved value
	 * @see #setBeanExpressionResolver
	 */
	protected @Nullable Object evaluateBeanDefinitionString(@Nullable String value, @Nullable BeanDefinition beanDefinition) {
		if (this.beanExpressionResolver == null) {
			return value;
		}

		Scope scope = null;
		if (beanDefinition != null) {
			String scopeName = beanDefinition.getScope();
			if (scopeName != null) {
				scope = getRegisteredScope(scopeName);
			}
		}
		return this.beanExpressionResolver.evaluate(value, new BeanExpressionContext(this, scope));
	}


	/**
	 * Predict the eventual bean type (of the processed bean instance) for the
	 * specified bean. Called by {@link #getType} and {@link #isTypeMatch}.
	 * Does not need to handle FactoryBeans specifically, since it is only
	 * supposed to operate on the raw bean type.
	 * <p>This implementation is simplistic in that it is not able to
	 * handle factory methods and InstantiationAwareBeanPostProcessors.
	 * It only predicts the bean type correctly for a standard bean.
	 * To be overridden in subclasses, applying more sophisticated type detection.
	 * @param beanName the name of the bean
	 * @param mbd the merged bean definition to determine the type for
	 * @param typesToMatch the types to match in case of internal type matching purposes
	 * (also signals that the returned {@code Class} will never be exposed to application code)
	 * @return the type of the bean, or {@code null} if not predictable
	 */
	protected @Nullable Class<?> predictBeanType(String beanName, RootBeanDefinition mbd, Class<?>... typesToMatch) {
		Class<?> targetType = mbd.getTargetType();
		if (targetType != null) {
			return targetType;
		}
		if (mbd.getFactoryMethodName() != null) {
			return null;
		}
		return resolveBeanClass(mbd, beanName, typesToMatch);
	}

	/**
	 * Check whether the given bean is defined as a {@link FactoryBean}.
	 * @param beanName the name of the bean
	 * @param mbd the corresponding bean definition
	 */
	protected boolean isFactoryBean(String beanName, RootBeanDefinition mbd) {
		Boolean result = mbd.isFactoryBean;
		if (result == null) {
			Class<?> beanType = predictBeanType(beanName, mbd, FactoryBean.class);
			result = (beanType != null && FactoryBean.class.isAssignableFrom(beanType));
			mbd.isFactoryBean = result;
		}
		return result;
	}

	/**
	 * Determine the bean type for the given FactoryBean definition, as far as possible.
	 * Only called if there is no singleton instance registered for the target bean
	 * already. The implementation is allowed to instantiate the target factory bean if
	 * {@code allowInit} is {@code true} and the type cannot be determined another way;
	 * otherwise it is restricted to introspecting signatures and related metadata.
	 * <p>If no {@link FactoryBean#OBJECT_TYPE_ATTRIBUTE} is set on the bean definition
	 * and {@code allowInit} is {@code true}, the default implementation will create
	 * the FactoryBean via {@code getBean} to call its {@code getObjectType} method.
	 * Subclasses are encouraged to optimize this, typically by inspecting the generic
	 * signature of the factory bean class or the factory method that creates it.
	 * If subclasses do instantiate the FactoryBean, they should consider trying the
	 * {@code getObjectType} method without fully populating the bean. If this fails,
	 * a full FactoryBean creation as performed by this implementation should be used
	 * as fallback.
	 * @param beanName the name of the bean
	 * @param mbd the merged bean definition for the bean
	 * @param allowInit if initialization of the FactoryBean is permitted if the type
	 * cannot be determined another way
	 * @return the type for the bean if determinable, otherwise {@code ResolvableType.NONE}
	 * @since 5.2
	 * @see org.springframework.beans.factory.FactoryBean#getObjectType()
	 * @see #getBean(String)
	 */
	protected ResolvableType getTypeForFactoryBean(String beanName, RootBeanDefinition mbd, boolean allowInit) {
		try {
			ResolvableType result = getTypeForFactoryBeanFromAttributes(mbd);
			if (result != ResolvableType.NONE) {
				return result;
			}
		}
		catch (IllegalArgumentException ex) {
			throw new BeanDefinitionStoreException(mbd.getResourceDescription(), beanName,
					String.valueOf(ex.getMessage()));
		}

		if (allowInit && mbd.isSingleton()) {
			try {
				FactoryBean<?> factoryBean = doGetBean(FACTORY_BEAN_PREFIX + beanName, FactoryBean.class, null, true);
				Class<?> objectType = getTypeForFactoryBean(factoryBean);
				return (objectType != null ? ResolvableType.forClass(objectType) : ResolvableType.NONE);
			}
			catch (BeanCreationException ex) {
				if (ex.contains(BeanCurrentlyInCreationException.class)) {
					logger.trace(LogMessage.format("Bean currently in creation on FactoryBean type check: %s", ex));
				}
				else if (mbd.isLazyInit()) {
					logger.trace(LogMessage.format("Bean creation exception on lazy FactoryBean type check: %s", ex));
				}
				else {
					logger.debug(LogMessage.format("Bean creation exception on eager FactoryBean type check: %s", ex));
				}
				onSuppressedException(ex);
			}
		}

		// FactoryBean type not resolvable
		return ResolvableType.NONE;
	}

	/**
	 * Mark the specified bean as already created (or about to be created).
	 * <p>This allows the bean factory to optimize its caching for repeated
	 * creation of the specified bean.
	 * @param beanName the name of the bean
	 */
	protected void markBeanAsCreated(String beanName) {
		//没有创建
		if (!this.alreadyCreated.contains(beanName)) {
			//全局加锁
			synchronized (this.mergedBeanDefinitions) {
				//再次检查一次：DCL 双检查模式
				if (!isBeanEligibleForMetadataCaching(beanName)) {
					// Let the bean definition get re-merged now that we're actually creating
					// the bean... just in case some of its metadata changed in the meantime.
					//从 mergedBeanDefinitions 中删除 beanName，并在下次访问时重新创建它
					clearMergedBeanDefinition(beanName);
				}
				// 添加到已创建 bean 集合中
				this.alreadyCreated.add(beanName);
			}
		}
	}

	/**
	 * Perform appropriate cleanup of cached metadata after bean creation failed.
	 * @param beanName the name of the bean
	 */
	protected void cleanupAfterBeanCreationFailure(String beanName) {
		synchronized (this.mergedBeanDefinitions) {
			this.alreadyCreated.remove(beanName);
		}
	}

	/**
	 * Determine whether the specified bean is eligible for having
	 * its bean definition metadata cached.
	 * @param beanName the name of the bean
	 * @return {@code true} if the bean's metadata may be cached
	 * at this point already
	 */
	protected boolean isBeanEligibleForMetadataCaching(String beanName) {
		return this.alreadyCreated.contains(beanName);
	}

	/**
	 * Remove the singleton instance (if any) for the given bean name,
	 * but only if it hasn't been used for other purposes than type checking.
	 * @param beanName the name of the bean
	 * @return {@code true} if actually removed, {@code false} otherwise
	 */
	protected boolean removeSingletonIfCreatedForTypeCheckOnly(String beanName) {
		if (!this.alreadyCreated.contains(beanName)) {
			removeSingleton(beanName);
			return true;
		}
		else {
			return false;
		}
	}

	/**
	 * Check whether this factory's bean creation phase already started,
	 * i.e. whether any bean has been marked as created in the meantime.
	 * @since 4.2.2
	 * @see #markBeanAsCreated
	 */
	protected boolean hasBeanCreationStarted() {
		return !this.alreadyCreated.isEmpty();
	}

	/**
	 * Get the object for the given bean instance, either the bean
	 * instance itself or its created object in case of a FactoryBean.
	 * @param beanInstance the shared bean instance
	 * @param name the name that may include factory dereference prefix
	 * @param beanName the canonical bean name
	 * @param mbd the merged bean definition
	 * @return the object to expose for the bean
	 */
	protected Object getObjectForBeanInstance(
			Object beanInstance, String name, String beanName, @Nullable RootBeanDefinition mbd) {

		// Don't let calling code try to dereference the factory if the bean isn't a factory.
		// 如果 name 以 & 开头，但 beanInstance 却不是 FactoryBean，则认为有问题。
		if (BeanFactoryUtils.isFactoryDereference(name)) {
			if (beanInstance instanceof NullBean) {
				return beanInstance;
			}
			/**
			 * 如果上面的判断通过了，表明 beanInstance 可能是一个普通的 bean，也可能是一个
			 * FactoryBean。如果是一个普通的 bean，这里直接返回 beanInstance 即可。如果是
			 * FactoryBean，则要调用工厂方法生成一个 bean 实例。
			 */
			if (!(beanInstance instanceof FactoryBean)) {
				throw new BeanIsNotAFactoryException(beanName, beanInstance.getClass());
			}
			if (mbd != null) {
				mbd.isFactoryBean = true;
			}
			return beanInstance;
		}

		// Now we have the bean instance, which may be a normal bean or a FactoryBean.
		// If it's a FactoryBean, we use it to create a bean instance, unless the
		// caller actually wants a reference to the factory.
		if (!(beanInstance instanceof FactoryBean<?> factoryBean)) {
			return beanInstance;
		}

		Object object = null;
		if (mbd != null) {
			/**
			 * 如果 mbd 为空，则从缓存中加载 bean。FactoryBean 生成的单例 bean 会被缓存
			 * 在 factoryBeanObjectCache 集合中，不用每次都创建
			 */
			mbd.isFactoryBean = true;
		}
		else {
			object = getCachedObjectForFactoryBean(beanName);
		}
		if (object == null) {
			// Return bean instance from factory.
			// 经过前面的判断，到这里可以保证 beanInstance 是 FactoryBean 类型的，所以可以进行类型转
			FactoryBean<?> factory = (FactoryBean<?>) beanInstance;
			// Caches object obtained from FactoryBean if it is a singleton.
			// 如果 mbd 为空，则判断是否存在名字为 beanName 的 BeanDefinition
			if (mbd == null && containsBeanDefinition(beanName)) {
				mbd = getMergedLocalBeanDefinition(beanName);
			}
			// synthetic 字面意思是"合成的"。通过全局查找，我发现在 AOP 相关的类中会将该属性设为 true。
			// 所以我觉得该字段可能表示某个 bean 是不是被 AOP 增强过，也就是 AOP 基于原始类合成了一个新的代理类。
			// 不过目前只是猜测，没有深究
			boolean synthetic = (mbd != null && mbd.isSynthetic());
			// 调用 getObjectFromFactoryBean 方法继续获取实例
			object = getObjectFromFactoryBean(factoryBean, beanName, !synthetic);
		}
		return object;
	}

	/**
	 * Determine whether the given bean name is already in use within this factory,
	 * i.e. whether there is a local bean or alias registered under this name or
	 * an inner bean created with this name.
	 * @param beanName the name to check
	 */
	public boolean isBeanNameInUse(String beanName) {
		return isAlias(beanName) || containsLocalBean(beanName) || hasDependentBean(beanName);
	}

	/**
	 * Determine whether the given bean requires destruction on shutdown.
	 * <p>The default implementation checks the DisposableBean interface as well as
	 * a specified destroy method and registered DestructionAwareBeanPostProcessors.
	 * @param bean the bean instance to check
	 * @param mbd the corresponding bean definition
	 * @see org.springframework.beans.factory.DisposableBean
	 * @see AbstractBeanDefinition#getDestroyMethodName()
	 * @see org.springframework.beans.factory.config.DestructionAwareBeanPostProcessor
	 */
	protected boolean requiresDestruction(Object bean, RootBeanDefinition mbd) {
		return (bean.getClass() != NullBean.class && (DisposableBeanAdapter.hasDestroyMethod(bean, mbd) ||
				(hasDestructionAwareBeanPostProcessors() && DisposableBeanAdapter.hasApplicableProcessors(
						bean, getBeanPostProcessorCache().destructionAware))));
	}

	/**
	 * Add the given bean to the list of disposable beans in this factory,
	 * registering its DisposableBean interface and/or the given destroy method
	 * to be called on factory shutdown (if applicable). Only applies to singletons.
	 * @param beanName the name of the bean
	 * @param bean the bean instance
	 * @param mbd the bean definition for the bean
	 * @see RootBeanDefinition#isSingleton
	 * @see RootBeanDefinition#getDependsOn
	 * @see #registerDisposableBean
	 * @see #registerDependentBean
	 */
	protected void registerDisposableBeanIfNecessary(String beanName, Object bean, RootBeanDefinition mbd) {
		if (!mbd.isPrototype() && requiresDestruction(bean, mbd)) {
			if (mbd.isSingleton()) {
				// Register a DisposableBean implementation that performs all destruction
				// work for the given bean: DestructionAwareBeanPostProcessors,
				// DisposableBean interface, custom destroy method.
				registerDisposableBean(beanName, new DisposableBeanAdapter(
						bean, beanName, mbd, getBeanPostProcessorCache().destructionAware));
			}
			else {
				// A bean with a custom scope...
				Scope scope = this.scopes.get(mbd.getScope());
				if (scope == null) {
					throw new IllegalStateException("No Scope registered for scope name '" + mbd.getScope() + "'");
				}
				scope.registerDestructionCallback(beanName, new DisposableBeanAdapter(
						bean, beanName, mbd, getBeanPostProcessorCache().destructionAware));
			}
		}
	}


	//---------------------------------------------------------------------
	// Abstract methods to be implemented by subclasses
	//---------------------------------------------------------------------

	/**
	 * Check if this bean factory contains a bean definition with the given name.
	 * Does not consider any hierarchy this factory may participate in.
	 * Invoked by {@code containsBean} when no cached singleton instance is found.
	 * <p>Depending on the nature of the concrete bean factory implementation,
	 * this operation might be expensive (for example, because of directory lookups
	 * in external registries). However, for listable bean factories, this usually
	 * just amounts to a local hash lookup: The operation is therefore part of the
	 * public interface there. The same implementation can serve for both this
	 * template method and the public interface method in that case.
	 * @param beanName the name of the bean to look for
	 * @return if this bean factory contains a bean definition with the given name
	 * @see #containsBean
	 * @see org.springframework.beans.factory.ListableBeanFactory#containsBeanDefinition
	 */
	protected abstract boolean containsBeanDefinition(String beanName);

	/**
	 * Return the bean definition for the given bean name.
	 * Subclasses should normally implement caching, as this method is invoked
	 * by this class every time bean definition metadata is needed.
	 * <p>Depending on the nature of the concrete bean factory implementation,
	 * this operation might be expensive (for example, because of directory lookups
	 * in external registries). However, for listable bean factories, this usually
	 * just amounts to a local hash lookup: The operation is therefore part of the
	 * public interface there. The same implementation can serve for both this
	 * template method and the public interface method in that case.
	 * @param beanName the name of the bean to find a definition for
	 * @return the BeanDefinition for this prototype name (never {@code null})
	 * @throws org.springframework.beans.factory.NoSuchBeanDefinitionException
	 * if the bean definition cannot be resolved
	 * @throws BeansException in case of errors
	 * @see RootBeanDefinition
	 * @see ChildBeanDefinition
	 * @see org.springframework.beans.factory.config.ConfigurableListableBeanFactory#getBeanDefinition
	 */
	protected abstract BeanDefinition getBeanDefinition(String beanName) throws BeansException;

	/**
	 * 该方法定义在 AbstractBeanFactory 中，其含义是根据给定的 BeanDefinition 和 args 实例化一个 Bean 对象。
	 * 如果该 BeanDefinition 存在父类，则该 BeanDefinition 已经合并了父类的属性。
	 * 所有 Bean 实例的创建，都会委托给该方法实现。
	 * <p>All bean retrieval methods delegate to this method for actual bean creation.
	 * @param beanName bean的名称
	 * @param mbd 已经合并了父类属性的（如果有的话）BeanDefinition 对象。
	 * @param args 用于构造函数或者工厂方法创建 Bean 实例对象的参数。
	 * @return 返回一个单实例bean
	 * @throws BeanCreationException
	 */
	protected abstract Object createBean(String beanName, RootBeanDefinition mbd, @Nullable Object @Nullable [] args)
			throws BeanCreationException;


	/**
	 * CopyOnWriteArrayList which resets the beanPostProcessorCache field on modification.
	 *
	 * @since 5.3
	 */
	@SuppressWarnings("serial")
	private class BeanPostProcessorCacheAwareList extends CopyOnWriteArrayList<BeanPostProcessor> {

		@Override
		public BeanPostProcessor set(int index, BeanPostProcessor element) {
			BeanPostProcessor result = super.set(index, element);
			resetBeanPostProcessorCache();
			return result;
		}

		@Override
		public boolean add(BeanPostProcessor o) {
			boolean success = super.add(o);
			resetBeanPostProcessorCache();
			return success;
		}

		@Override
		public void add(int index, BeanPostProcessor element) {
			super.add(index, element);
			resetBeanPostProcessorCache();
		}

		@Override
		public BeanPostProcessor remove(int index) {
			BeanPostProcessor result = super.remove(index);
			resetBeanPostProcessorCache();
			return result;
		}

		@Override
		public boolean remove(Object o) {
			boolean success = super.remove(o);
			if (success) {
				resetBeanPostProcessorCache();
			}
			return success;
		}

		@Override
		public boolean removeAll(Collection<?> c) {
			boolean success = super.removeAll(c);
			if (success) {
				resetBeanPostProcessorCache();
			}
			return success;
		}

		@Override
		public boolean retainAll(Collection<?> c) {
			boolean success = super.retainAll(c);
			if (success) {
				resetBeanPostProcessorCache();
			}
			return success;
		}

		@Override
		public boolean addAll(Collection<? extends BeanPostProcessor> c) {
			boolean success = super.addAll(c);
			if (success) {
				resetBeanPostProcessorCache();
			}
			return success;
		}

		@Override
		public boolean addAll(int index, Collection<? extends BeanPostProcessor> c) {
			boolean success = super.addAll(index, c);
			if (success) {
				resetBeanPostProcessorCache();
			}
			return success;
		}

		@Override
		public boolean removeIf(Predicate<? super BeanPostProcessor> filter) {
			boolean success = super.removeIf(filter);
			if (success) {
				resetBeanPostProcessorCache();
			}
			return success;
		}

		@Override
		public void replaceAll(UnaryOperator<BeanPostProcessor> operator) {
			super.replaceAll(operator);
			resetBeanPostProcessorCache();
		}
	}


	/**
	 * Internal cache of pre-filtered post-processors.
	 *
	 * @since 5.3
	 */
	static class BeanPostProcessorCache {

		final List<InstantiationAwareBeanPostProcessor> instantiationAware = new ArrayList<>();

		final List<SmartInstantiationAwareBeanPostProcessor> smartInstantiationAware = new ArrayList<>();

		final List<DestructionAwareBeanPostProcessor> destructionAware = new ArrayList<>();

		final List<MergedBeanDefinitionPostProcessor> mergedDefinition = new ArrayList<>();
	}

}<|MERGE_RESOLUTION|>--- conflicted
+++ resolved
@@ -122,13 +122,8 @@
 	private @Nullable ClassLoader beanClassLoader = ClassUtils.getDefaultClassLoader();
 
 	/** ClassLoader to temporarily resolve bean class names with, if necessary. */
-<<<<<<< HEAD
 	/** 保存临时的类加载器 */
-	@Nullable
-	private ClassLoader tempClassLoader;
-=======
 	private @Nullable ClassLoader tempClassLoader;
->>>>>>> 69ef885b
 
 	/** Whether to cache bean metadata or rather reobtain it for every access. */
 	private boolean cacheBeanMetadata = true;
@@ -148,12 +143,7 @@
 	/** A custom TypeConverter to use, overriding the default PropertyEditor mechanism. */
 	private @Nullable TypeConverter typeConverter;
 
-<<<<<<< HEAD
-	/** String resolvers to apply e.g. to annotation attribute values. */
-	/** 值解析器 */
-=======
 	/** String resolvers to apply, for example, to annotation attribute values. */
->>>>>>> 69ef885b
 	private final List<StringValueResolver> embeddedValueResolvers = new CopyOnWriteArrayList<>();
 
 	/** BeanPostProcessors to apply. */
@@ -161,13 +151,8 @@
 	private final List<BeanPostProcessor> beanPostProcessors = new BeanPostProcessorCacheAwareList();
 
 	/** Cache of pre-filtered post-processors. */
-<<<<<<< HEAD
 	/** 表示容器中有没有InstantiationAwareBeanPostProcessors的后置处理器 */
-	@Nullable
-	private BeanPostProcessorCache beanPostProcessorCache;
-=======
 	private @Nullable BeanPostProcessorCache beanPostProcessorCache;
->>>>>>> 69ef885b
 
 	/** Map from scope identifier String to corresponding Scope. */
 	private final Map<String, Scope> scopes = new LinkedHashMap<>(8);
@@ -180,12 +165,8 @@
 	private final Map<String, RootBeanDefinition> mergedBeanDefinitions = new ConcurrentHashMap<>(256);
 
 	/** Names of beans that have already been created at least once. */
-<<<<<<< HEAD
 	/** 用户保存已经创建好的Bean */
-	private final Set<String> alreadyCreated = Collections.newSetFromMap(new ConcurrentHashMap<>(256));
-=======
 	private final Set<String> alreadyCreated = ConcurrentHashMap.newKeySet(256);
->>>>>>> 69ef885b
 
 	/** Names of beans that are currently in creation. */
 	/** 用户保存原型对象正常创建的beanName的一个set 用于保存正在创建原型bean的name */
@@ -237,8 +218,6 @@
 	 * @return an instance of the bean
 	 * @throws BeansException if the bean could not be created
 	 */
-<<<<<<< HEAD
-
 	/**
 	 * 该方法是一个空壳方法,没有任何的实现逻辑 真正的逻辑调用在doGetBean()中
 	 * 该接口是实现了BeanFactory的getBean(String name)接口
@@ -246,10 +225,7 @@
 	 * @return 我们的单例对象
 	 * @throws BeansException
 	 */
-	public <T> T getBean(String name, @Nullable Class<T> requiredType, @Nullable Object... args)
-=======
 	public <T> T getBean(String name, @Nullable Class<T> requiredType, @Nullable Object @Nullable ... args)
->>>>>>> 69ef885b
 			throws BeansException {
 
 		return doGetBean(name, requiredType, args, false);
@@ -1594,13 +1570,8 @@
 	 * @param beanName the name of the bean
 	 * @param args the arguments for bean creation, if any
 	 */
-<<<<<<< HEAD
-	protected void checkMergedBeanDefinition(RootBeanDefinition mbd, String beanName, @Nullable Object[] args)
-			throws BeanDefinitionStoreException {
+	protected void checkMergedBeanDefinition(RootBeanDefinition mbd, String beanName, @Nullable Object @Nullable [] args) {
 		//抽象的bean定义是不能够被实例化的
-=======
-	protected void checkMergedBeanDefinition(RootBeanDefinition mbd, String beanName, @Nullable Object @Nullable [] args) {
->>>>>>> 69ef885b
 		if (mbd.isAbstract()) {
 			throw new BeanIsAbstractException(beanName);
 		}
