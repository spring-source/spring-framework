--- conflicted
+++ resolved
@@ -1801,22 +1801,14 @@
 		if (!this.alreadyCreated.contains(beanName)) {
 			//全局加锁
 			synchronized (this.mergedBeanDefinitions) {
-<<<<<<< HEAD
 				//再次检查一次：DCL 双检查模式
-				if (!this.alreadyCreated.contains(beanName)) {
-=======
 				if (!isBeanEligibleForMetadataCaching(beanName)) {
->>>>>>> b5041506
 					// Let the bean definition get re-merged now that we're actually creating
 					// the bean... just in case some of its metadata changed in the meantime.
 					//从 mergedBeanDefinitions 中删除 beanName，并在下次访问时重新创建它
 					clearMergedBeanDefinition(beanName);
-<<<<<<< HEAD
-					// 添加到已创建 bean 集合中
-					this.alreadyCreated.add(beanName);
-=======
->>>>>>> b5041506
-				}
+				}
+				// 添加到已创建 bean 集合中
 				this.alreadyCreated.add(beanName);
 			}
 		}
