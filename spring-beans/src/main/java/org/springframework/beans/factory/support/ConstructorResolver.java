/*
 * Copyright 2002-2023 the original author or authors.
 *
 * Licensed under the Apache License, Version 2.0 (the "License");
 * you may not use this file except in compliance with the License.
 * You may obtain a copy of the License at
 *
 *      https://www.apache.org/licenses/LICENSE-2.0
 *
 * Unless required by applicable law or agreed to in writing, software
 * distributed under the License is distributed on an "AS IS" BASIS,
 * WITHOUT WARRANTIES OR CONDITIONS OF ANY KIND, either express or implied.
 * See the License for the specific language governing permissions and
 * limitations under the License.
 */

package org.springframework.beans.factory.support;

import java.beans.ConstructorProperties;
import java.lang.reflect.Array;
import java.lang.reflect.Constructor;
import java.lang.reflect.Executable;
import java.lang.reflect.Method;
import java.lang.reflect.Modifier;
import java.util.ArrayDeque;
import java.util.ArrayList;
import java.util.Arrays;
import java.util.Collection;
import java.util.Collections;
import java.util.Deque;
import java.util.HashSet;
import java.util.LinkedHashSet;
import java.util.List;
import java.util.Map;
import java.util.Set;
import java.util.function.Function;
import java.util.function.Predicate;
import java.util.function.Supplier;

import org.apache.commons.logging.Log;

import org.springframework.beans.BeanMetadataElement;
import org.springframework.beans.BeanUtils;
import org.springframework.beans.BeanWrapper;
import org.springframework.beans.BeanWrapperImpl;
import org.springframework.beans.BeansException;
import org.springframework.beans.TypeConverter;
import org.springframework.beans.TypeMismatchException;
import org.springframework.beans.factory.BeanCreationException;
import org.springframework.beans.factory.BeanDefinitionStoreException;
import org.springframework.beans.factory.FactoryBean;
import org.springframework.beans.factory.InjectionPoint;
import org.springframework.beans.factory.NoSuchBeanDefinitionException;
import org.springframework.beans.factory.NoUniqueBeanDefinitionException;
import org.springframework.beans.factory.UnsatisfiedDependencyException;
import org.springframework.beans.factory.config.AutowireCapableBeanFactory;
import org.springframework.beans.factory.config.BeanDefinition;
import org.springframework.beans.factory.config.BeanReference;
import org.springframework.beans.factory.config.ConstructorArgumentValues;
import org.springframework.beans.factory.config.ConstructorArgumentValues.ValueHolder;
import org.springframework.beans.factory.config.DependencyDescriptor;
import org.springframework.beans.factory.config.RuntimeBeanReference;
import org.springframework.core.CollectionFactory;
import org.springframework.core.MethodParameter;
import org.springframework.core.NamedThreadLocal;
import org.springframework.core.ParameterNameDiscoverer;
import org.springframework.core.ResolvableType;
import org.springframework.lang.Nullable;
import org.springframework.util.Assert;
import org.springframework.util.ClassUtils;
import org.springframework.util.MethodInvoker;
import org.springframework.util.ObjectUtils;
import org.springframework.util.ReflectionUtils;
import org.springframework.util.StringUtils;

/**
 * Delegate for resolving constructors and factory methods.
 *
 * <p>Performs constructor resolution through argument matching.
 *
 * @author Juergen Hoeller
 * @author Rob Harrop
 * @author Mark Fisher
 * @author Costin Leau
 * @author Sebastien Deleuze
 * @author Sam Brannen
 * @author Stephane Nicoll
 * @author Phil Webb
 * @since 2.0
 * @see #autowireConstructor
 * @see #instantiateUsingFactoryMethod
 * @see #resolveConstructorOrFactoryMethod
 * @see AbstractAutowireCapableBeanFactory
 */
class ConstructorResolver {

	private static final Object[] EMPTY_ARGS = new Object[0];

	/**
	 * Marker for autowired arguments in a cached argument array, to be replaced
	 * by a {@linkplain #resolveAutowiredArgument resolved autowired argument}.
	 */
	private static final Object autowiredArgumentMarker = new Object();

	private static final NamedThreadLocal<InjectionPoint> currentInjectionPoint =
			new NamedThreadLocal<>("Current injection point");


	private final AbstractAutowireCapableBeanFactory beanFactory;

	private final Log logger;


	/**
	 * Create a new ConstructorResolver for the given factory and instantiation strategy.
	 * @param beanFactory the BeanFactory to work with
	 */
	public ConstructorResolver(AbstractAutowireCapableBeanFactory beanFactory) {
		this.beanFactory = beanFactory;
		this.logger = beanFactory.getLogger();
	}


	// BeanWrapper-based construction

	/**
	 * "autowire constructor" (with constructor arguments by type) behavior.
	 * Also applied if explicit constructor argument values are specified,
	 * matching all remaining arguments with beans from the bean factory.
	 * <p>This corresponds to constructor injection: In this mode, a Spring
	 * bean factory is able to host components that expect constructor-based
	 * dependency resolution.
	 * @param beanName the name of the bean
	 * @param mbd the merged bean definition for the bean
	 * @param chosenCtors chosen candidate constructors (or {@code null} if none)
	 * @param explicitArgs argument values passed in programmatically via the getBean method,
	 * or {@code null} if none (-> use constructor argument values from bean definition)
	 * @return a BeanWrapper for the new instance
	 */
	public BeanWrapper autowireConstructor(String beanName, RootBeanDefinition mbd,
			@Nullable Constructor<?>[] chosenCtors, @Nullable Object[] explicitArgs) {

		BeanWrapperImpl bw = new BeanWrapperImpl();
		this.beanFactory.initBeanWrapper(bw);

		Constructor<?> constructorToUse = null;
		ArgumentsHolder argsHolderToUse = null;
		Object[] argsToUse = null;
		// explicitArgs 通过 getBean 方法传入
		// 如果getBean方法调用的时候指定方法参数那么直接使用
		if (explicitArgs != null) {
			argsToUse = explicitArgs;
		}
		else {
			Object[] argsToResolve = null;
			synchronized (mbd.constructorArgumentLock) {
				// 如果在 getBean 方法的时候没有指定则尝试从配置文件中解析
				constructorToUse = (Constructor<?>) mbd.resolvedConstructorOrFactoryMethod;
				if (constructorToUse != null && mbd.constructorArgumentsResolved) {
					// Found a cached constructor... 尝试从缓存中获取
					argsToUse = mbd.resolvedConstructorArguments;
					if (argsToUse == null) {
						// 配置的构造函数参数
						argsToResolve = mbd.preparedConstructorArguments;
					}
				}
			}
			if (argsToResolve != null) {
				// 解析参数类型，如果给定方法的构造函数 A(int,int) 则通过此方法后就会把配置中的("1","1")转化为(1,1)
				// 缓存中的值可能是原始值也有可能是最终值
				argsToUse = resolvePreparedArguments(beanName, mbd, bw, constructorToUse, argsToResolve);
			}
		}
		// 没有缓存
		if (constructorToUse == null || argsToUse == null) {
			// Take specified constructors, if any.
			Constructor<?>[] candidates = chosenCtors;
			if (candidates == null) {
				Class<?> beanClass = mbd.getBeanClass();
				try {
					candidates = (mbd.isNonPublicAccessAllowed() ?
							beanClass.getDeclaredConstructors() : beanClass.getConstructors());
				}
				catch (Throwable ex) {
					throw new BeanCreationException(mbd.getResourceDescription(), beanName,
							"Resolution of declared constructors on bean Class [" + beanClass.getName() +
							"] from ClassLoader [" + beanClass.getClassLoader() + "] failed", ex);
				}
			}

			if (candidates.length == 1 && explicitArgs == null && !mbd.hasConstructorArgumentValues()) {
				Constructor<?> uniqueCandidate = candidates[0];
				if (uniqueCandidate.getParameterCount() == 0) {
					synchronized (mbd.constructorArgumentLock) {
						mbd.resolvedConstructorOrFactoryMethod = uniqueCandidate;
						mbd.constructorArgumentsResolved = true;
						mbd.resolvedConstructorArguments = EMPTY_ARGS;
					}
					bw.setBeanInstance(instantiate(beanName, mbd, uniqueCandidate, EMPTY_ARGS));
					return bw;
				}
			}

			// Need to resolve the constructor.
			boolean autowiring = (chosenCtors != null ||
					mbd.getResolvedAutowireMode() == AutowireCapableBeanFactory.AUTOWIRE_CONSTRUCTOR);
			ConstructorArgumentValues resolvedValues = null;

			int minNrOfArgs;
			if (explicitArgs != null) {
				minNrOfArgs = explicitArgs.length;
			}
			else {
				ConstructorArgumentValues cargs = mbd.getConstructorArgumentValues();
				resolvedValues = new ConstructorArgumentValues();
				minNrOfArgs = resolveConstructorArguments(beanName, mbd, bw, cargs, resolvedValues);
			}

			AutowireUtils.sortConstructors(candidates);
			int minTypeDiffWeight = Integer.MAX_VALUE;
			Set<Constructor<?>> ambiguousConstructors = null;
			Deque<UnsatisfiedDependencyException> causes = null;

			for (Constructor<?> candidate : candidates) {
				int parameterCount = candidate.getParameterCount();

				if (constructorToUse != null && argsToUse != null && argsToUse.length > parameterCount) {
					// Already found greedy constructor that can be satisfied ->
					// do not look any further, there are only less greedy constructors left.
					break;
				}
				if (parameterCount < minNrOfArgs) {
					continue;
				}

				ArgumentsHolder argsHolder;
				Class<?>[] paramTypes = candidate.getParameterTypes();
				if (resolvedValues != null) {
					try {
<<<<<<< HEAD
						// 有参数则根据值构造对应参数类型的参数
						String[] paramNames = ConstructorPropertiesChecker.evaluate(candidate, parameterCount);
						if (paramNames == null) {
							ParameterNameDiscoverer pnd = this.beanFactory.getParameterNameDiscoverer();
							if (pnd != null) {
								// 获取参数名称探测器
								paramNames = pnd.getParameterNames(candidate);
=======
						String[] paramNames = null;
						if (resolvedValues.containsNamedArgument()) {
							paramNames = ConstructorPropertiesChecker.evaluate(candidate, parameterCount);
							if (paramNames == null) {
								ParameterNameDiscoverer pnd = this.beanFactory.getParameterNameDiscoverer();
								if (pnd != null) {
									paramNames = pnd.getParameterNames(candidate);
								}
>>>>>>> 2e5d0470
							}
						}
						// 根据名称和数据类型创建参数持有者
						argsHolder = createArgumentArray(beanName, mbd, resolvedValues, bw, paramTypes, paramNames,
								getUserDeclaredConstructor(candidate), autowiring, candidates.length == 1);
					}
					catch (UnsatisfiedDependencyException ex) {
						if (logger.isTraceEnabled()) {
							logger.trace("Ignoring constructor [" + candidate + "] of bean '" + beanName + "': " + ex);
						}
						// Swallow and try next constructor.
						if (causes == null) {
							causes = new ArrayDeque<>(1);
						}
						causes.add(ex);
						continue;
					}
				}
				else {
					// Explicit arguments given -> arguments length must match exactly.
					if (parameterCount != explicitArgs.length) {
						continue;
					}
					// 构造函数没有参数的情况
					argsHolder = new ArgumentsHolder(explicitArgs);
				}
				// 探测是否有不确定性的构造函数存在，例如不同构造函数的参数为父子关系
				int typeDiffWeight = (mbd.isLenientConstructorResolution() ?
						argsHolder.getTypeDifferenceWeight(paramTypes) : argsHolder.getAssignabilityWeight(paramTypes));
				// Choose this constructor if it represents the closest match.
				// 如果他代表着当前最接近的匹配则选择作为构造函数
				if (typeDiffWeight < minTypeDiffWeight) {
					constructorToUse = candidate;
					argsHolderToUse = argsHolder;
					argsToUse = argsHolder.arguments;
					minTypeDiffWeight = typeDiffWeight;
					ambiguousConstructors = null;
				}
				else if (constructorToUse != null && typeDiffWeight == minTypeDiffWeight) {
					if (ambiguousConstructors == null) {
						ambiguousConstructors = new LinkedHashSet<>();
						ambiguousConstructors.add(constructorToUse);
					}
					ambiguousConstructors.add(candidate);
				}
			}

			if (constructorToUse == null) {
				if (causes != null) {
					UnsatisfiedDependencyException ex = causes.removeLast();
					for (Exception cause : causes) {
						this.beanFactory.onSuppressedException(cause);
					}
					throw ex;
				}
				throw new BeanCreationException(mbd.getResourceDescription(), beanName,
						"Could not resolve matching constructor on bean class [" + mbd.getBeanClassName() + "] " +
						"(hint: specify index/type/name arguments for simple parameters to avoid type ambiguities)");
			}
			else if (ambiguousConstructors != null && !mbd.isLenientConstructorResolution()) {
				throw new BeanCreationException(mbd.getResourceDescription(), beanName,
						"Ambiguous constructor matches found on bean class [" + mbd.getBeanClassName() + "] " +
						"(hint: specify index/type/name arguments for simple parameters to avoid type ambiguities): " +
						ambiguousConstructors);
			}

			if (explicitArgs == null && argsHolderToUse != null) {
				argsHolderToUse.storeCache(mbd, constructorToUse);
			}
		}

		Assert.state(argsToUse != null, "Unresolved constructor arguments");
		bw.setBeanInstance(instantiate(beanName, mbd, constructorToUse, argsToUse));
		return bw;
	}

	private Object instantiate(
			String beanName, RootBeanDefinition mbd, Constructor<?> constructorToUse, Object[] argsToUse) {

		try {
			InstantiationStrategy strategy = this.beanFactory.getInstantiationStrategy();
			return strategy.instantiate(mbd, beanName, this.beanFactory, constructorToUse, argsToUse);
		}
		catch (Throwable ex) {
			throw new BeanCreationException(mbd.getResourceDescription(), beanName, ex.getMessage(), ex);
		}
	}

	/**
	 * Resolve the factory method in the specified bean definition, if possible.
	 * {@link RootBeanDefinition#getResolvedFactoryMethod()} can be checked for the result.
	 * @param mbd the bean definition to check
	 */
	public void resolveFactoryMethodIfPossible(RootBeanDefinition mbd) {
		Class<?> factoryClass;
		boolean isStatic;
		if (mbd.getFactoryBeanName() != null) {
			factoryClass = this.beanFactory.getType(mbd.getFactoryBeanName());
			isStatic = false;
		}
		else {
			factoryClass = mbd.getBeanClass();
			isStatic = true;
		}
		Assert.state(factoryClass != null, "Unresolvable factory class");
		factoryClass = ClassUtils.getUserClass(factoryClass);

		Method[] candidates = getCandidateMethods(factoryClass, mbd);
		Method uniqueCandidate = null;
		for (Method candidate : candidates) {
			if ((!isStatic || isStaticCandidate(candidate, factoryClass)) && mbd.isFactoryMethod(candidate)) {
				if (uniqueCandidate == null) {
					uniqueCandidate = candidate;
				}
				else if (isParamMismatch(uniqueCandidate, candidate)) {
					uniqueCandidate = null;
					break;
				}
			}
		}
		mbd.factoryMethodToIntrospect = uniqueCandidate;
	}

	private boolean isParamMismatch(Method uniqueCandidate, Method candidate) {
		int uniqueCandidateParameterCount = uniqueCandidate.getParameterCount();
		int candidateParameterCount = candidate.getParameterCount();
		return (uniqueCandidateParameterCount != candidateParameterCount ||
				!Arrays.equals(uniqueCandidate.getParameterTypes(), candidate.getParameterTypes()));
	}

	/**
	 * Retrieve all candidate methods for the given class, considering
	 * the {@link RootBeanDefinition#isNonPublicAccessAllowed()} flag.
	 * Called as the starting point for factory method determination.
	 */
	private Method[] getCandidateMethods(Class<?> factoryClass, RootBeanDefinition mbd) {
		return (mbd.isNonPublicAccessAllowed() ?
				ReflectionUtils.getUniqueDeclaredMethods(factoryClass) : factoryClass.getMethods());
	}

	private boolean isStaticCandidate(Method method, Class<?> factoryClass) {
		return (Modifier.isStatic(method.getModifiers()) && method.getDeclaringClass() == factoryClass);
	}

	/**
	 * Instantiate the bean using a named factory method. The method may be static, if the
	 * bean definition parameter specifies a class, rather than a "factory-bean", or
	 * an instance variable on a factory object itself configured using Dependency Injection.
	 * <p>Implementation requires iterating over the static or instance methods with the
	 * name specified in the RootBeanDefinition (the method may be overloaded) and trying
	 * to match with the parameters. We don't have the types attached to constructor args,
	 * so trial and error is the only way to go here. The explicitArgs array may contain
	 * argument values passed in programmatically via the corresponding getBean method.
	 * @param beanName the name of the bean
	 * @param mbd the merged bean definition for the bean
	 * @param explicitArgs argument values passed in programmatically via the getBean
	 * method, or {@code null} if none (-> use constructor argument values from bean definition)
	 * @return a BeanWrapper for the new instance
	 */
	public BeanWrapper instantiateUsingFactoryMethod(
			String beanName, RootBeanDefinition mbd, @Nullable Object[] explicitArgs) {

		BeanWrapperImpl bw = new BeanWrapperImpl();
		this.beanFactory.initBeanWrapper(bw);

		Object factoryBean;
		Class<?> factoryClass;
		boolean isStatic;

		String factoryBeanName = mbd.getFactoryBeanName();
		if (factoryBeanName != null) {
			if (factoryBeanName.equals(beanName)) {
				throw new BeanDefinitionStoreException(mbd.getResourceDescription(), beanName,
						"factory-bean reference points back to the same bean definition");
			}
			factoryBean = this.beanFactory.getBean(factoryBeanName);
			if (mbd.isSingleton() && this.beanFactory.containsSingleton(beanName)) {
				throw new ImplicitlyAppearedSingletonException();
			}
			this.beanFactory.registerDependentBean(factoryBeanName, beanName);
			factoryClass = factoryBean.getClass();
			isStatic = false;
		}
		else {
			// It's a static factory method on the bean class.
			if (!mbd.hasBeanClass()) {
				throw new BeanDefinitionStoreException(mbd.getResourceDescription(), beanName,
						"bean definition declares neither a bean class nor a factory-bean reference");
			}
			factoryBean = null;
			factoryClass = mbd.getBeanClass();
			isStatic = true;
		}

		Method factoryMethodToUse = null;
		ArgumentsHolder argsHolderToUse = null;
		Object[] argsToUse = null;

		if (explicitArgs != null) {
			argsToUse = explicitArgs;
		}
		else {
			Object[] argsToResolve = null;
			synchronized (mbd.constructorArgumentLock) {
				factoryMethodToUse = (Method) mbd.resolvedConstructorOrFactoryMethod;
				if (factoryMethodToUse != null && mbd.constructorArgumentsResolved) {
					// Found a cached factory method...
					argsToUse = mbd.resolvedConstructorArguments;
					if (argsToUse == null) {
						argsToResolve = mbd.preparedConstructorArguments;
					}
				}
			}
			if (argsToResolve != null) {
				argsToUse = resolvePreparedArguments(beanName, mbd, bw, factoryMethodToUse, argsToResolve);
			}
		}

		if (factoryMethodToUse == null || argsToUse == null) {
			// Need to determine the factory method...
			// Try all methods with this name to see if they match the given arguments.
			factoryClass = ClassUtils.getUserClass(factoryClass);

			List<Method> candidates = null;
			if (mbd.isFactoryMethodUnique) {
				if (factoryMethodToUse == null) {
					factoryMethodToUse = mbd.getResolvedFactoryMethod();
				}
				if (factoryMethodToUse != null) {
					candidates = Collections.singletonList(factoryMethodToUse);
				}
			}
			if (candidates == null) {
				candidates = new ArrayList<>();
				Method[] rawCandidates = getCandidateMethods(factoryClass, mbd);
				for (Method candidate : rawCandidates) {
					if ((!isStatic || isStaticCandidate(candidate, factoryClass)) && mbd.isFactoryMethod(candidate)) {
						candidates.add(candidate);
					}
				}
			}

			if (candidates.size() == 1 && explicitArgs == null && !mbd.hasConstructorArgumentValues()) {
				Method uniqueCandidate = candidates.get(0);
				if (uniqueCandidate.getParameterCount() == 0) {
					mbd.factoryMethodToIntrospect = uniqueCandidate;
					synchronized (mbd.constructorArgumentLock) {
						mbd.resolvedConstructorOrFactoryMethod = uniqueCandidate;
						mbd.constructorArgumentsResolved = true;
						mbd.resolvedConstructorArguments = EMPTY_ARGS;
					}
					bw.setBeanInstance(instantiate(beanName, mbd, factoryBean, uniqueCandidate, EMPTY_ARGS));
					return bw;
				}
			}

			if (candidates.size() > 1) {  // explicitly skip immutable singletonList
				candidates.sort(AutowireUtils.EXECUTABLE_COMPARATOR);
			}

			ConstructorArgumentValues resolvedValues = null;
			boolean autowiring = (mbd.getResolvedAutowireMode() == AutowireCapableBeanFactory.AUTOWIRE_CONSTRUCTOR);
			int minTypeDiffWeight = Integer.MAX_VALUE;
			Set<Method> ambiguousFactoryMethods = null;

			int minNrOfArgs;
			if (explicitArgs != null) {
				minNrOfArgs = explicitArgs.length;
			}
			else {
				// We don't have arguments passed in programmatically, so we need to resolve the
				// arguments specified in the constructor arguments held in the bean definition.
				if (mbd.hasConstructorArgumentValues()) {
					ConstructorArgumentValues cargs = mbd.getConstructorArgumentValues();
					resolvedValues = new ConstructorArgumentValues();
					minNrOfArgs = resolveConstructorArguments(beanName, mbd, bw, cargs, resolvedValues);
				}
				else {
					minNrOfArgs = 0;
				}
			}

			Deque<UnsatisfiedDependencyException> causes = null;

			for (Method candidate : candidates) {
				int parameterCount = candidate.getParameterCount();

				if (parameterCount >= minNrOfArgs) {
					ArgumentsHolder argsHolder;

					Class<?>[] paramTypes = candidate.getParameterTypes();
					if (explicitArgs != null) {
						// Explicit arguments given -> arguments length must match exactly.
						if (paramTypes.length != explicitArgs.length) {
							continue;
						}
						argsHolder = new ArgumentsHolder(explicitArgs);
					}
					else {
						// Resolved constructor arguments: type conversion and/or autowiring necessary.
						try {
							String[] paramNames = null;
							if (resolvedValues != null && resolvedValues.containsNamedArgument()) {
								ParameterNameDiscoverer pnd = this.beanFactory.getParameterNameDiscoverer();
								if (pnd != null) {
									paramNames = pnd.getParameterNames(candidate);
								}
							}
							argsHolder = createArgumentArray(beanName, mbd, resolvedValues, bw,
									paramTypes, paramNames, candidate, autowiring, candidates.size() == 1);
						}
						catch (UnsatisfiedDependencyException ex) {
							if (logger.isTraceEnabled()) {
								logger.trace("Ignoring factory method [" + candidate + "] of bean '" + beanName + "': " + ex);
							}
							// Swallow and try next overloaded factory method.
							if (causes == null) {
								causes = new ArrayDeque<>(1);
							}
							causes.add(ex);
							continue;
						}
					}

					int typeDiffWeight = (mbd.isLenientConstructorResolution() ?
							argsHolder.getTypeDifferenceWeight(paramTypes) : argsHolder.getAssignabilityWeight(paramTypes));
					// Choose this factory method if it represents the closest match.
					if (typeDiffWeight < minTypeDiffWeight) {
						factoryMethodToUse = candidate;
						argsHolderToUse = argsHolder;
						argsToUse = argsHolder.arguments;
						minTypeDiffWeight = typeDiffWeight;
						ambiguousFactoryMethods = null;
					}
					// Find out about ambiguity: In case of the same type difference weight
					// for methods with the same number of parameters, collect such candidates
					// and eventually raise an ambiguity exception.
					// However, only perform that check in non-lenient constructor resolution mode,
					// and explicitly ignore overridden methods (with the same parameter signature).
					else if (factoryMethodToUse != null && typeDiffWeight == minTypeDiffWeight &&
							!mbd.isLenientConstructorResolution() &&
							paramTypes.length == factoryMethodToUse.getParameterCount() &&
							!Arrays.equals(paramTypes, factoryMethodToUse.getParameterTypes())) {
						if (ambiguousFactoryMethods == null) {
							ambiguousFactoryMethods = new LinkedHashSet<>();
							ambiguousFactoryMethods.add(factoryMethodToUse);
						}
						ambiguousFactoryMethods.add(candidate);
					}
				}
			}

			if (factoryMethodToUse == null || argsToUse == null) {
				if (causes != null) {
					UnsatisfiedDependencyException ex = causes.removeLast();
					for (Exception cause : causes) {
						this.beanFactory.onSuppressedException(cause);
					}
					throw ex;
				}
				List<String> argTypes = new ArrayList<>(minNrOfArgs);
				if (explicitArgs != null) {
					for (Object arg : explicitArgs) {
						argTypes.add(arg != null ? arg.getClass().getSimpleName() : "null");
					}
				}
				else if (resolvedValues != null) {
					Set<ValueHolder> valueHolders = new LinkedHashSet<>(resolvedValues.getArgumentCount());
					valueHolders.addAll(resolvedValues.getIndexedArgumentValues().values());
					valueHolders.addAll(resolvedValues.getGenericArgumentValues());
					for (ValueHolder value : valueHolders) {
						String argType = (value.getType() != null ? ClassUtils.getShortName(value.getType()) :
								(value.getValue() != null ? value.getValue().getClass().getSimpleName() : "null"));
						argTypes.add(argType);
					}
				}
				String argDesc = StringUtils.collectionToCommaDelimitedString(argTypes);
				throw new BeanCreationException(mbd.getResourceDescription(), beanName,
						"No matching factory method found on class [" + factoryClass.getName() + "]: " +
						(mbd.getFactoryBeanName() != null ?
								"factory bean '" + mbd.getFactoryBeanName() + "'; " : "") +
						"factory method '" + mbd.getFactoryMethodName() + "(" + argDesc + ")'. " +
						"Check that a method with the specified name " +
						(minNrOfArgs > 0 ? "and arguments " : "") +
						"exists and that it is " +
						(isStatic ? "static" : "non-static") + ".");
			}
			else if (void.class == factoryMethodToUse.getReturnType()) {
				throw new BeanCreationException(mbd.getResourceDescription(), beanName,
						"Invalid factory method '" + mbd.getFactoryMethodName() + "' on class [" +
						factoryClass.getName() + "]: needs to have a non-void return type!");
			}
			else if (ambiguousFactoryMethods != null) {
				throw new BeanCreationException(mbd.getResourceDescription(), beanName,
						"Ambiguous factory method matches found on class [" + factoryClass.getName() + "] " +
						"(hint: specify index/type/name arguments for simple parameters to avoid type ambiguities): " +
						ambiguousFactoryMethods);
			}

			if (explicitArgs == null && argsHolderToUse != null) {
				mbd.factoryMethodToIntrospect = factoryMethodToUse;
				argsHolderToUse.storeCache(mbd, factoryMethodToUse);
			}
		}

		bw.setBeanInstance(instantiate(beanName, mbd, factoryBean, factoryMethodToUse, argsToUse));
		return bw;
	}

	private Object instantiate(String beanName, RootBeanDefinition mbd,
			@Nullable Object factoryBean, Method factoryMethod, Object[] args) {

		try {
			return this.beanFactory.getInstantiationStrategy().instantiate(
					mbd, beanName, this.beanFactory, factoryBean, factoryMethod, args);
		}
		catch (Throwable ex) {
			throw new BeanCreationException(mbd.getResourceDescription(), beanName, ex.getMessage(), ex);
		}
	}

	/**
	 * Resolve the constructor arguments for this bean into the resolvedValues object.
	 * This may involve looking up other beans.
	 * <p>This method is also used for handling invocations of static factory methods.
	 */
	private int resolveConstructorArguments(String beanName, RootBeanDefinition mbd, BeanWrapper bw,
			ConstructorArgumentValues cargs, ConstructorArgumentValues resolvedValues) {

		TypeConverter customConverter = this.beanFactory.getCustomTypeConverter();
		TypeConverter converter = (customConverter != null ? customConverter : bw);
		BeanDefinitionValueResolver valueResolver =
				new BeanDefinitionValueResolver(this.beanFactory, beanName, mbd, converter);

		int minNrOfArgs = cargs.getArgumentCount();

		for (Map.Entry<Integer, ConstructorArgumentValues.ValueHolder> entry : cargs.getIndexedArgumentValues().entrySet()) {
			int index = entry.getKey();
			if (index < 0) {
				throw new BeanCreationException(mbd.getResourceDescription(), beanName,
						"Invalid constructor argument index: " + index);
			}
			if (index + 1 > minNrOfArgs) {
				minNrOfArgs = index + 1;
			}
			ConstructorArgumentValues.ValueHolder valueHolder = entry.getValue();
			if (valueHolder.isConverted()) {
				resolvedValues.addIndexedArgumentValue(index, valueHolder);
			}
			else {
				Object resolvedValue =
						valueResolver.resolveValueIfNecessary("constructor argument", valueHolder.getValue());
				ConstructorArgumentValues.ValueHolder resolvedValueHolder =
						new ConstructorArgumentValues.ValueHolder(resolvedValue, valueHolder.getType(), valueHolder.getName());
				resolvedValueHolder.setSource(valueHolder);
				resolvedValues.addIndexedArgumentValue(index, resolvedValueHolder);
			}
		}

		for (ConstructorArgumentValues.ValueHolder valueHolder : cargs.getGenericArgumentValues()) {
			if (valueHolder.isConverted()) {
				resolvedValues.addGenericArgumentValue(valueHolder);
			}
			else {
				Object resolvedValue =
						valueResolver.resolveValueIfNecessary("constructor argument", valueHolder.getValue());
				ConstructorArgumentValues.ValueHolder resolvedValueHolder = new ConstructorArgumentValues.ValueHolder(
						resolvedValue, valueHolder.getType(), valueHolder.getName());
				resolvedValueHolder.setSource(valueHolder);
				resolvedValues.addGenericArgumentValue(resolvedValueHolder);
			}
		}

		return minNrOfArgs;
	}

	/**
	 * Create an array of arguments to invoke a constructor or factory method,
	 * given the resolved constructor argument values.
	 */
	private ArgumentsHolder createArgumentArray(
			String beanName, RootBeanDefinition mbd, @Nullable ConstructorArgumentValues resolvedValues,
			BeanWrapper bw, Class<?>[] paramTypes, @Nullable String[] paramNames, Executable executable,
			boolean autowiring, boolean fallback) throws UnsatisfiedDependencyException {

		TypeConverter customConverter = this.beanFactory.getCustomTypeConverter();
		TypeConverter converter = (customConverter != null ? customConverter : bw);

		ArgumentsHolder args = new ArgumentsHolder(paramTypes.length);
		Set<ConstructorArgumentValues.ValueHolder> usedValueHolders = new HashSet<>(paramTypes.length);
		Set<String> autowiredBeanNames = new LinkedHashSet<>(4);

		for (int paramIndex = 0; paramIndex < paramTypes.length; paramIndex++) {
			Class<?> paramType = paramTypes[paramIndex];
			String paramName = (paramNames != null ? paramNames[paramIndex] : "");
			// Try to find matching constructor argument value, either indexed or generic.
			ConstructorArgumentValues.ValueHolder valueHolder = null;
			if (resolvedValues != null) {
				valueHolder = resolvedValues.getArgumentValue(paramIndex, paramType, paramName, usedValueHolders);
				// If we couldn't find a direct match and are not supposed to autowire,
				// let's try the next generic, untyped argument value as fallback:
				// it could match after type conversion (for example, String -> int).
				if (valueHolder == null && (!autowiring || paramTypes.length == resolvedValues.getArgumentCount())) {
					valueHolder = resolvedValues.getGenericArgumentValue(null, null, usedValueHolders);
				}
			}
			if (valueHolder != null) {
				// We found a potential match - let's give it a try.
				// Do not consider the same value definition multiple times!
				usedValueHolders.add(valueHolder);
				Object originalValue = valueHolder.getValue();
				Object convertedValue;
				if (valueHolder.isConverted()) {
					convertedValue = valueHolder.getConvertedValue();
					args.preparedArguments[paramIndex] = convertedValue;
				}
				else {
					MethodParameter methodParam = MethodParameter.forExecutable(executable, paramIndex);
					try {
						convertedValue = converter.convertIfNecessary(originalValue, paramType, methodParam);
					}
					catch (TypeMismatchException ex) {
						throw new UnsatisfiedDependencyException(
								mbd.getResourceDescription(), beanName, new InjectionPoint(methodParam),
								"Could not convert argument value of type [" +
										ObjectUtils.nullSafeClassName(valueHolder.getValue()) +
										"] to required type [" + paramType.getName() + "]: " + ex.getMessage());
					}
					Object sourceHolder = valueHolder.getSource();
					if (sourceHolder instanceof ConstructorArgumentValues.ValueHolder constructorValueHolder) {
						Object sourceValue = constructorValueHolder.getValue();
						args.resolveNecessary = true;
						args.preparedArguments[paramIndex] = sourceValue;
					}
				}
				args.arguments[paramIndex] = convertedValue;
				args.rawArguments[paramIndex] = originalValue;
			}
			else {
				MethodParameter methodParam = MethodParameter.forExecutable(executable, paramIndex);
				// No explicit match found: we're either supposed to autowire or
				// have to fail creating an argument array for the given constructor.
				if (!autowiring) {
					throw new UnsatisfiedDependencyException(
							mbd.getResourceDescription(), beanName, new InjectionPoint(methodParam),
							"Ambiguous argument values for parameter of type [" + paramType.getName() +
							"] - did you specify the correct bean references as arguments?");
				}
				try {
					Object autowiredArgument = resolveAutowiredArgument(
							methodParam, beanName, autowiredBeanNames, converter, fallback);
					args.rawArguments[paramIndex] = autowiredArgument;
					args.arguments[paramIndex] = autowiredArgument;
					args.preparedArguments[paramIndex] = autowiredArgumentMarker;
					args.resolveNecessary = true;
				}
				catch (BeansException ex) {
					throw new UnsatisfiedDependencyException(
							mbd.getResourceDescription(), beanName, new InjectionPoint(methodParam), ex);
				}
			}
		}

		for (String autowiredBeanName : autowiredBeanNames) {
			this.beanFactory.registerDependentBean(autowiredBeanName, beanName);
			if (logger.isDebugEnabled()) {
				logger.debug("Autowiring by type from bean name '" + beanName +
						"' via " + (executable instanceof Constructor ? "constructor" : "factory method") +
						" to bean named '" + autowiredBeanName + "'");
			}
		}

		return args;
	}

	/**
	 * Resolve the prepared arguments stored in the given bean definition.
	 */
	private Object[] resolvePreparedArguments(String beanName, RootBeanDefinition mbd, BeanWrapper bw,
			Executable executable, Object[] argsToResolve) {

		TypeConverter customConverter = this.beanFactory.getCustomTypeConverter();
		TypeConverter converter = (customConverter != null ? customConverter : bw);
		BeanDefinitionValueResolver valueResolver =
				new BeanDefinitionValueResolver(this.beanFactory, beanName, mbd, converter);
		Class<?>[] paramTypes = executable.getParameterTypes();

		Object[] resolvedArgs = new Object[argsToResolve.length];
		for (int argIndex = 0; argIndex < argsToResolve.length; argIndex++) {
			Object argValue = argsToResolve[argIndex];
			MethodParameter methodParam = MethodParameter.forExecutable(executable, argIndex);
			if (argValue == autowiredArgumentMarker) {
				argValue = resolveAutowiredArgument(methodParam, beanName, null, converter, true);
			}
			else if (argValue instanceof BeanMetadataElement) {
				argValue = valueResolver.resolveValueIfNecessary("constructor argument", argValue);
			}
			else if (argValue instanceof String text) {
				argValue = this.beanFactory.evaluateBeanDefinitionString(text, mbd);
			}
			Class<?> paramType = paramTypes[argIndex];
			try {
				resolvedArgs[argIndex] = converter.convertIfNecessary(argValue, paramType, methodParam);
			}
			catch (TypeMismatchException ex) {
				throw new UnsatisfiedDependencyException(
						mbd.getResourceDescription(), beanName, new InjectionPoint(methodParam),
						"Could not convert argument value of type [" + ObjectUtils.nullSafeClassName(argValue) +
						"] to required type [" + paramType.getName() + "]: " + ex.getMessage());
			}
		}
		return resolvedArgs;
	}

	protected Constructor<?> getUserDeclaredConstructor(Constructor<?> constructor) {
		Class<?> declaringClass = constructor.getDeclaringClass();
		Class<?> userClass = ClassUtils.getUserClass(declaringClass);
		if (userClass != declaringClass) {
			try {
				return userClass.getDeclaredConstructor(constructor.getParameterTypes());
			}
			catch (NoSuchMethodException ex) {
				// No equivalent constructor on user class (superclass)...
				// Let's proceed with the given constructor as we usually would.
			}
		}
		return constructor;
	}

	/**
	 * Template method for resolving the specified argument which is supposed to be autowired.
	 */
	@Nullable
	protected Object resolveAutowiredArgument(MethodParameter param, String beanName,
			@Nullable Set<String> autowiredBeanNames, TypeConverter typeConverter, boolean fallback) {

		Class<?> paramType = param.getParameterType();
		if (InjectionPoint.class.isAssignableFrom(paramType)) {
			InjectionPoint injectionPoint = currentInjectionPoint.get();
			if (injectionPoint == null) {
				throw new IllegalStateException("No current InjectionPoint available for " + param);
			}
			return injectionPoint;
		}
		try {
			return this.beanFactory.resolveDependency(
					new DependencyDescriptor(param, true), beanName, autowiredBeanNames, typeConverter);
		}
		catch (NoUniqueBeanDefinitionException ex) {
			throw ex;
		}
		catch (NoSuchBeanDefinitionException ex) {
			if (fallback) {
				// Single constructor or factory method -> let's return an empty array/collection
				// for e.g. a vararg or a non-null List/Set/Map parameter.
				if (paramType.isArray()) {
					return Array.newInstance(paramType.getComponentType(), 0);
				}
				else if (CollectionFactory.isApproximableCollectionType(paramType)) {
					return CollectionFactory.createCollection(paramType, 0);
				}
				else if (CollectionFactory.isApproximableMapType(paramType)) {
					return CollectionFactory.createMap(paramType, 0);
				}
			}
			throw ex;
		}
	}


	// AOT-oriented pre-resolution

	public Executable resolveConstructorOrFactoryMethod(String beanName, RootBeanDefinition mbd) {
		Supplier<ResolvableType> beanType = () -> getBeanType(beanName, mbd);
		List<ResolvableType> valueTypes = (mbd.hasConstructorArgumentValues() ?
				determineParameterValueTypes(mbd) : Collections.emptyList());
		Method resolvedFactoryMethod = resolveFactoryMethod(beanName, mbd, valueTypes);
		if (resolvedFactoryMethod != null) {
			return resolvedFactoryMethod;
		}

		Class<?> factoryBeanClass = getFactoryBeanClass(beanName, mbd);
		if (factoryBeanClass != null && !factoryBeanClass.equals(mbd.getResolvableType().toClass())) {
			ResolvableType resolvableType = mbd.getResolvableType();
			boolean isCompatible = ResolvableType.forClass(factoryBeanClass)
					.as(FactoryBean.class).getGeneric(0).isAssignableFrom(resolvableType);
			Assert.state(isCompatible, () -> String.format(
					"Incompatible target type '%s' for factory bean '%s'",
					resolvableType.toClass().getName(), factoryBeanClass.getName()));
			Executable executable = resolveConstructor(beanName, mbd,
					() -> ResolvableType.forClass(factoryBeanClass), valueTypes);
			if (executable != null) {
				return executable;
			}
			throw new IllegalStateException("No suitable FactoryBean constructor found for " +
					mbd + " and argument types " + valueTypes);

		}

		Executable resolvedConstructor = resolveConstructor(beanName, mbd, beanType, valueTypes);
		if (resolvedConstructor != null) {
			return resolvedConstructor;
		}

		throw new IllegalStateException("No constructor or factory method candidate found for " +
				mbd + " and argument types " + valueTypes);
	}

	private List<ResolvableType> determineParameterValueTypes(RootBeanDefinition mbd) {
		List<ResolvableType> parameterTypes = new ArrayList<>();
		for (ValueHolder valueHolder : mbd.getConstructorArgumentValues().getIndexedArgumentValues().values()) {
			parameterTypes.add(determineParameterValueType(mbd, valueHolder));
		}
		return parameterTypes;
	}

	private ResolvableType determineParameterValueType(RootBeanDefinition mbd, ValueHolder valueHolder) {
		if (valueHolder.getType() != null) {
			return ResolvableType.forClass(
					ClassUtils.resolveClassName(valueHolder.getType(), this.beanFactory.getBeanClassLoader()));
		}
		Object value = valueHolder.getValue();
		if (value instanceof BeanReference br) {
			if (value instanceof RuntimeBeanReference rbr) {
				if (rbr.getBeanType() != null) {
					return ResolvableType.forClass(rbr.getBeanType());
				}
			}
			return ResolvableType.forClass(this.beanFactory.getType(br.getBeanName(), false));
		}
		if (value instanceof BeanDefinition innerBd) {
			String nameToUse = "(inner bean)";
			ResolvableType type = getBeanType(nameToUse,
					this.beanFactory.getMergedBeanDefinition(nameToUse, innerBd, mbd));
			return (FactoryBean.class.isAssignableFrom(type.toClass()) ?
					type.as(FactoryBean.class).getGeneric(0) : type);
		}
		if (value instanceof Class<?> clazz) {
			return ResolvableType.forClassWithGenerics(Class.class, clazz);
		}
		return ResolvableType.forInstance(value);
	}

	@Nullable
	private Executable resolveConstructor(String beanName, RootBeanDefinition mbd,
			Supplier<ResolvableType> beanType, List<ResolvableType> valueTypes) {

		Class<?> type = ClassUtils.getUserClass(beanType.get().toClass());
		Constructor<?>[] ctors = this.beanFactory.determineConstructorsFromBeanPostProcessors(type, beanName);
		if (ctors == null) {
			if (!mbd.hasConstructorArgumentValues()) {
				ctors = mbd.getPreferredConstructors();
			}
			if (ctors == null) {
				ctors = (mbd.isNonPublicAccessAllowed() ? type.getDeclaredConstructors() : type.getConstructors());
			}
		}
		if (ctors.length == 1) {
			return ctors[0];
		}

		Function<Constructor<?>, List<ResolvableType>> parameterTypesFactory = executable -> {
			List<ResolvableType> types = new ArrayList<>();
			for (int i = 0; i < executable.getParameterCount(); i++) {
				types.add(ResolvableType.forConstructorParameter(executable, i));
			}
			return types;
		};
		List<? extends Executable> matches = Arrays.stream(ctors)
				.filter(executable -> match(parameterTypesFactory.apply(executable),
						valueTypes, FallbackMode.NONE))
				.toList();
		if (matches.size() == 1) {
			return matches.get(0);
		}
		List<? extends Executable> assignableElementFallbackMatches = Arrays
				.stream(ctors)
				.filter(executable -> match(parameterTypesFactory.apply(executable),
						valueTypes, FallbackMode.ASSIGNABLE_ELEMENT))
				.toList();
		if (assignableElementFallbackMatches.size() == 1) {
			return assignableElementFallbackMatches.get(0);
		}
		List<? extends Executable> typeConversionFallbackMatches = Arrays
				.stream(ctors)
				.filter(executable -> match(parameterTypesFactory.apply(executable),
						valueTypes, FallbackMode.TYPE_CONVERSION))
				.toList();
		return (typeConversionFallbackMatches.size() == 1 ? typeConversionFallbackMatches.get(0) : null);
	}

	@Nullable
	private Method resolveFactoryMethod(String beanName, RootBeanDefinition mbd, List<ResolvableType> valueTypes) {
		if (mbd.isFactoryMethodUnique) {
			Method resolvedFactoryMethod = mbd.getResolvedFactoryMethod();
			if (resolvedFactoryMethod != null) {
				return resolvedFactoryMethod;
			}
		}

		String factoryMethodName = mbd.getFactoryMethodName();
		if (factoryMethodName != null) {
			String factoryBeanName = mbd.getFactoryBeanName();
			Class<?> factoryClass;
			boolean isStatic;
			if (factoryBeanName != null) {
				factoryClass = this.beanFactory.getType(factoryBeanName);
				isStatic = false;
			}
			else {
				factoryClass = this.beanFactory.resolveBeanClass(mbd, beanName);
				isStatic = true;
			}

			Assert.state(factoryClass != null, () -> "Failed to determine bean class of " + mbd);
			Method[] rawCandidates = getCandidateMethods(factoryClass, mbd);
			List<Method> candidates = new ArrayList<>();
			for (Method candidate : rawCandidates) {
				if ((!isStatic || isStaticCandidate(candidate, factoryClass)) && mbd.isFactoryMethod(candidate)) {
					candidates.add(candidate);
				}
			}

			Method result = null;
			if (candidates.size() == 1) {
				result = candidates.get(0);
			}
			else if (candidates.size() > 1) {
				Function<Method, List<ResolvableType>> parameterTypesFactory = method -> {
					List<ResolvableType> types = new ArrayList<>();
					for (int i = 0; i < method.getParameterCount(); i++) {
						types.add(ResolvableType.forMethodParameter(method, i));
					}
					return types;
				};
				result = (Method) resolveFactoryMethod(candidates, parameterTypesFactory, valueTypes);
			}

			if (result == null) {
				throw new BeanCreationException(mbd.getResourceDescription(), beanName,
						"No matching factory method found on class [" + factoryClass.getName() + "]: " +
						(mbd.getFactoryBeanName() != null ?
								"factory bean '" + mbd.getFactoryBeanName() + "'; " : "") +
						"factory method '" + mbd.getFactoryMethodName() + "'. ");
			}
			return result;
		}

		return null;
	}

	@Nullable
	private Executable resolveFactoryMethod(List<Method> executables,
			Function<Method, List<ResolvableType>> parameterTypesFactory,
			List<ResolvableType> valueTypes) {

		List<? extends Executable> matches = executables.stream()
				.filter(executable -> match(parameterTypesFactory.apply(executable), valueTypes, FallbackMode.NONE))
				.toList();
		if (matches.size() == 1) {
			return matches.get(0);
		}
		List<? extends Executable> assignableElementFallbackMatches = executables.stream()
				.filter(executable -> match(parameterTypesFactory.apply(executable),
						valueTypes, FallbackMode.ASSIGNABLE_ELEMENT))
				.toList();
		if (assignableElementFallbackMatches.size() == 1) {
			return assignableElementFallbackMatches.get(0);
		}
		List<? extends Executable> typeConversionFallbackMatches = executables.stream()
				.filter(executable -> match(parameterTypesFactory.apply(executable),
						valueTypes, FallbackMode.TYPE_CONVERSION))
				.toList();
		Assert.state(typeConversionFallbackMatches.size() <= 1,
				() -> "Multiple matches with parameters '" + valueTypes + "': " + typeConversionFallbackMatches);
		return (typeConversionFallbackMatches.size() == 1 ? typeConversionFallbackMatches.get(0) : null);
	}

	private boolean match(
			List<ResolvableType> parameterTypes, List<ResolvableType> valueTypes, FallbackMode fallbackMode) {

		if (parameterTypes.size() != valueTypes.size()) {
			return false;
		}
		for (int i = 0; i < parameterTypes.size(); i++) {
			if (!isMatch(parameterTypes.get(i), valueTypes.get(i), fallbackMode)) {
				return false;
			}
		}
		return true;
	}

	private boolean isMatch(ResolvableType parameterType, ResolvableType valueType, FallbackMode fallbackMode) {
		if (isAssignable(valueType).test(parameterType)) {
			return true;
		}
		return switch (fallbackMode) {
			case ASSIGNABLE_ELEMENT -> isAssignable(valueType).test(extractElementType(parameterType));
			case TYPE_CONVERSION -> typeConversionFallback(valueType).test(parameterType);
			default -> false;
		};
	}

	private Predicate<ResolvableType> isAssignable(ResolvableType valueType) {
		return parameterType -> parameterType.isAssignableFrom(valueType);
	}

	private ResolvableType extractElementType(ResolvableType parameterType) {
		if (parameterType.isArray()) {
			return parameterType.getComponentType();
		}
		if (Collection.class.isAssignableFrom(parameterType.toClass())) {
			return parameterType.as(Collection.class).getGeneric(0);
		}
		return ResolvableType.NONE;
	}

	private Predicate<ResolvableType> typeConversionFallback(ResolvableType valueType) {
		return parameterType -> {
			if (valueOrCollection(valueType, this::isStringForClassFallback).test(parameterType)) {
				return true;
			}
			return valueOrCollection(valueType, this::isSimpleValueType).test(parameterType);
		};
	}

	private Predicate<ResolvableType> valueOrCollection(ResolvableType valueType,
			Function<ResolvableType, Predicate<ResolvableType>> predicateProvider) {

		return parameterType -> {
			if (predicateProvider.apply(valueType).test(parameterType)) {
				return true;
			}
			if (predicateProvider.apply(extractElementType(valueType)).test(extractElementType(parameterType))) {
				return true;
			}
			return (predicateProvider.apply(valueType).test(extractElementType(parameterType)));
		};
	}

	/**
	 * Return a {@link Predicate} for a parameter type that checks if its target
	 * value is a {@link Class} and the value type is a {@link String}. This is
	 * a regular use cases where a {@link Class} is defined in the bean
	 * definition as an FQN.
	 * @param valueType the type of the value
	 * @return a predicate to indicate a fallback match for a String to Class
	 * parameter
	 */
	private Predicate<ResolvableType> isStringForClassFallback(ResolvableType valueType) {
		return parameterType -> (valueType.isAssignableFrom(String.class) &&
				parameterType.isAssignableFrom(Class.class));
	}

	private Predicate<ResolvableType> isSimpleValueType(ResolvableType valueType) {
		return parameterType -> (BeanUtils.isSimpleValueType(parameterType.toClass()) &&
				BeanUtils.isSimpleValueType(valueType.toClass()));
	}

	@Nullable
	private Class<?> getFactoryBeanClass(String beanName, RootBeanDefinition mbd) {
		Class<?> beanClass = this.beanFactory.resolveBeanClass(mbd, beanName);
		return (beanClass != null && FactoryBean.class.isAssignableFrom(beanClass) ? beanClass : null);
	}

	private ResolvableType getBeanType(String beanName, RootBeanDefinition mbd) {
		ResolvableType resolvableType = mbd.getResolvableType();
		if (resolvableType != ResolvableType.NONE) {
			return resolvableType;
		}
		return ResolvableType.forClass(this.beanFactory.resolveBeanClass(mbd, beanName));
	}


	static InjectionPoint setCurrentInjectionPoint(@Nullable InjectionPoint injectionPoint) {
		InjectionPoint old = currentInjectionPoint.get();
		if (injectionPoint != null) {
			currentInjectionPoint.set(injectionPoint);
		}
		else {
			currentInjectionPoint.remove();
		}
		return old;
	}

	/**
	 * See {@link BeanUtils#getResolvableConstructor(Class)} for alignment.
	 * This variant adds a lenient fallback to the default constructor if available, similar to
	 * {@link org.springframework.beans.factory.annotation.AutowiredAnnotationBeanPostProcessor#determineCandidateConstructors}.
	 */
	@Nullable
	static Constructor<?>[] determinePreferredConstructors(Class<?> clazz) {
		Constructor<?> primaryCtor = BeanUtils.findPrimaryConstructor(clazz);

		Constructor<?> defaultCtor;
		try {
			defaultCtor = clazz.getDeclaredConstructor();
		}
		catch (NoSuchMethodException ex) {
			defaultCtor = null;
		}

		if (primaryCtor != null) {
			if (defaultCtor != null && !primaryCtor.equals(defaultCtor)) {
				return new Constructor<?>[] {primaryCtor, defaultCtor};
			}
			else {
				return new Constructor<?>[] {primaryCtor};
			}
		}

		Constructor<?>[] ctors = clazz.getConstructors();
		if (ctors.length == 1) {
			// A single public constructor, potentially in combination with a non-public default constructor
			if (defaultCtor != null && !ctors[0].equals(defaultCtor)) {
				return new Constructor<?>[] {ctors[0], defaultCtor};
			}
			else {
				return ctors;
			}
		}
		else if (ctors.length == 0) {
			// No public constructors -> check non-public
			ctors = clazz.getDeclaredConstructors();
			if (ctors.length == 1) {
				// A single non-public constructor, e.g. from a non-public record type
				return ctors;
			}
		}

		return null;
	}


	/**
	 * Private inner class for holding argument combinations.
	 */
	private static class ArgumentsHolder {

		public final Object[] rawArguments;

		public final Object[] arguments;

		public final Object[] preparedArguments;

		public boolean resolveNecessary = false;

		public ArgumentsHolder(int size) {
			this.rawArguments = new Object[size];
			this.arguments = new Object[size];
			this.preparedArguments = new Object[size];
		}

		public ArgumentsHolder(Object[] args) {
			this.rawArguments = args;
			this.arguments = args;
			this.preparedArguments = args;
		}

		public int getTypeDifferenceWeight(Class<?>[] paramTypes) {
			// If valid arguments found, determine type difference weight.
			// Try type difference weight on both the converted arguments and
			// the raw arguments. If the raw weight is better, use it.
			// Decrease raw weight by 1024 to prefer it over equal converted weight.
			int typeDiffWeight = MethodInvoker.getTypeDifferenceWeight(paramTypes, this.arguments);
			int rawTypeDiffWeight = MethodInvoker.getTypeDifferenceWeight(paramTypes, this.rawArguments) - 1024;
			return Math.min(rawTypeDiffWeight, typeDiffWeight);
		}

		public int getAssignabilityWeight(Class<?>[] paramTypes) {
			for (int i = 0; i < paramTypes.length; i++) {
				if (!ClassUtils.isAssignableValue(paramTypes[i], this.arguments[i])) {
					return Integer.MAX_VALUE;
				}
			}
			for (int i = 0; i < paramTypes.length; i++) {
				if (!ClassUtils.isAssignableValue(paramTypes[i], this.rawArguments[i])) {
					return Integer.MAX_VALUE - 512;
				}
			}
			return Integer.MAX_VALUE - 1024;
		}

		public void storeCache(RootBeanDefinition mbd, Executable constructorOrFactoryMethod) {
			synchronized (mbd.constructorArgumentLock) {
				mbd.resolvedConstructorOrFactoryMethod = constructorOrFactoryMethod;
				mbd.constructorArgumentsResolved = true;
				if (this.resolveNecessary) {
					mbd.preparedConstructorArguments = this.preparedArguments;
				}
				else {
					mbd.resolvedConstructorArguments = this.arguments;
				}
			}
		}
	}


	/**
	 * Delegate for checking Java's {@link ConstructorProperties} annotation.
	 */
	private static class ConstructorPropertiesChecker {

		@Nullable
		public static String[] evaluate(Constructor<?> candidate, int paramCount) {
			ConstructorProperties cp = candidate.getAnnotation(ConstructorProperties.class);
			if (cp != null) {
				String[] names = cp.value();
				if (names.length != paramCount) {
					throw new IllegalStateException("Constructor annotated with @ConstructorProperties but not " +
							"corresponding to actual number of parameters (" + paramCount + "): " + candidate);
				}
				return names;
			}
			else {
				return null;
			}
		}
	}


	private enum FallbackMode {

		NONE,

		ASSIGNABLE_ELEMENT,

		TYPE_CONVERSION
	}

}<|MERGE_RESOLUTION|>--- conflicted
+++ resolved
@@ -237,24 +237,16 @@
 				Class<?>[] paramTypes = candidate.getParameterTypes();
 				if (resolvedValues != null) {
 					try {
-<<<<<<< HEAD
 						// 有参数则根据值构造对应参数类型的参数
-						String[] paramNames = ConstructorPropertiesChecker.evaluate(candidate, parameterCount);
-						if (paramNames == null) {
-							ParameterNameDiscoverer pnd = this.beanFactory.getParameterNameDiscoverer();
-							if (pnd != null) {
-								// 获取参数名称探测器
-								paramNames = pnd.getParameterNames(candidate);
-=======
 						String[] paramNames = null;
 						if (resolvedValues.containsNamedArgument()) {
 							paramNames = ConstructorPropertiesChecker.evaluate(candidate, parameterCount);
 							if (paramNames == null) {
 								ParameterNameDiscoverer pnd = this.beanFactory.getParameterNameDiscoverer();
 								if (pnd != null) {
+									// 获取参数名称探测器
 									paramNames = pnd.getParameterNames(candidate);
 								}
->>>>>>> 2e5d0470
 							}
 						}
 						// 根据名称和数据类型创建参数持有者
