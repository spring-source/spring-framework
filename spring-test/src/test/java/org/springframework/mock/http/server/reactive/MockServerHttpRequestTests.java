/*
 * Copyright 2002-2022 the original author or authors.
 *
 * Licensed under the Apache License, Version 2.0 (the "License");
 * you may not use this file except in compliance with the License.
 * You may obtain a copy of the License at
 *
 *      https://www.apache.org/licenses/LICENSE-2.0
 *
 * Unless required by applicable law or agreed to in writing, software
 * distributed under the License is distributed on an "AS IS" BASIS,
 * WITHOUT WARRANTIES OR CONDITIONS OF ANY KIND, either express or implied.
 * See the License for the specific language governing permissions and
 * limitations under the License.
 */

package org.springframework.mock.http.server.reactive;

import java.util.Arrays;
import java.util.stream.Stream;

import org.assertj.core.api.ThrowableAssert.ThrowingCallable;
import org.junit.jupiter.api.Named;
import org.junit.jupiter.api.Test;
import org.junit.jupiter.params.ParameterizedTest;
import org.junit.jupiter.params.provider.MethodSource;

import org.springframework.http.HttpCookie;
import org.springframework.http.HttpHeaders;
import org.springframework.http.HttpMethod;
import org.springframework.web.util.UriComponentsBuilder;

import static org.assertj.core.api.Assertions.assertThat;
import static org.assertj.core.api.Assertions.assertThatIllegalArgumentException;
import static org.junit.jupiter.api.Named.named;

/**
 * Unit tests for {@link MockServerHttpRequest}.
 * @author Rossen Stoyanchev
 */
class MockServerHttpRequestTests {

	@Test
	void cookieHeaderSet() {
		HttpCookie foo11 = new HttpCookie("foo1", "bar1");
		HttpCookie foo12 = new HttpCookie("foo1", "bar2");
		HttpCookie foo21 = new HttpCookie("foo2", "baz1");
		HttpCookie foo22 = new HttpCookie("foo2", "baz2");

		MockServerHttpRequest request = MockServerHttpRequest.get("/")
				.cookie(foo11, foo12, foo21, foo22).build();

		assertThat(request.getCookies().get("foo1")).isEqualTo(Arrays.asList(foo11, foo12));
		assertThat(request.getCookies().get("foo2")).isEqualTo(Arrays.asList(foo21, foo22));
		assertThat(request.getHeaders().get(HttpHeaders.COOKIE)).isEqualTo(Arrays.asList("foo1=bar1", "foo1=bar2", "foo2=baz1", "foo2=baz2"));
	}

	@Test
	void queryParams() {
		MockServerHttpRequest request = MockServerHttpRequest.get("/foo bar?a=b")
				.queryParam("name A", "value A1", "value A2")
				.queryParam("name B", "value B1")
				.build();

		assertThat(request.getURI().toString()).isEqualTo("/foo%20bar?a=b&name%20A=value%20A1&name%20A=value%20A2&name%20B=value%20B1");
	}

	@ParameterizedTest(name = "[{index}] {0}")
	@MethodSource
	void httpMethodNotNullOrEmpty(ThrowingCallable callable) {
		assertThatIllegalArgumentException()
			.isThrownBy(callable)
			.withMessageContaining("HTTP method is required.");
	}

<<<<<<< HEAD
	@SuppressWarnings("deprecation")
	static Stream<Executable> httpMethodNotNullOrEmpty() {
=======
	static Stream<Named<ThrowingCallable>> httpMethodNotNullOrEmpty() {
>>>>>>> c462fe30
		String uriTemplate = "/foo bar?a=b";
		return Stream.of(
				named("null HttpMethod, URI", () -> MockServerHttpRequest.method(null, UriComponentsBuilder.fromUriString(uriTemplate).build("")).build()),
				named("null HttpMethod, uriTemplate", () -> MockServerHttpRequest.method((HttpMethod) null, uriTemplate).build()),
				named("null String, uriTemplate", () -> MockServerHttpRequest.method((String) null, uriTemplate).build()),
				named("empty String, uriTemplate", () -> MockServerHttpRequest.method("", uriTemplate).build()),
				named("blank String, uriTemplate", () -> MockServerHttpRequest.method("   ", uriTemplate).build())
		);
	}

}<|MERGE_RESOLUTION|>--- conflicted
+++ resolved
@@ -73,12 +73,8 @@
 			.withMessageContaining("HTTP method is required.");
 	}
 
-<<<<<<< HEAD
 	@SuppressWarnings("deprecation")
-	static Stream<Executable> httpMethodNotNullOrEmpty() {
-=======
 	static Stream<Named<ThrowingCallable>> httpMethodNotNullOrEmpty() {
->>>>>>> c462fe30
 		String uriTemplate = "/foo bar?a=b";
 		return Stream.of(
 				named("null HttpMethod, URI", () -> MockServerHttpRequest.method(null, UriComponentsBuilder.fromUriString(uriTemplate).build("")).build()),
