--- conflicted
+++ resolved
@@ -593,23 +593,7 @@
 			markers.next().bind(target, valueToBind);
 		}
 
-<<<<<<< HEAD
-		public void bindNull(BindTarget target, String identifier, Parameter parameter) {
-			List<BindMarker> bindMarkers = getBindMarkers(identifier);
-			if (bindMarkers == null) {
-				target.bind(identifier, parameter);
-				return;
-			}
-			for (BindMarker bindMarker : bindMarkers) {
-				bindMarker.bind(target, parameter);
-			}
-		}
-
-		@Nullable List<BindMarker> getBindMarkers(String identifier) {
-=======
-		@Nullable
-		private List<List<BindMarker>> getBindMarkers(String identifier) {
->>>>>>> dd6eede2
+		private @Nullable List<List<BindMarker>> getBindMarkers(String identifier) {
 			List<NamedParameters.NamedParameter> parameters = this.parameters.getMarker(identifier);
 			if (parameters == null) {
 				return null;
