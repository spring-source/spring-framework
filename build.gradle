plugins {
	id 'io.spring.nohttp' version '0.0.10'
	id 'io.freefair.aspectj' version '6.5.0.3' apply false
	id 'org.jetbrains.dokka' version '1.7.10' apply false
	id 'org.jetbrains.kotlin.jvm' version '1.7.10' apply false
	id 'org.jetbrains.kotlin.plugin.serialization' version '1.7.10' apply false
	id 'org.asciidoctor.jvm.convert' version '3.3.2'
	id 'org.asciidoctor.jvm.pdf' version '3.3.2'
	id 'org.unbroken-dome.xjc' version '2.0.0' apply false
	id 'com.github.ben-manes.versions' version '0.42.0'
	id 'com.github.johnrengelman.shadow' version '7.1.2' apply false
	id 'de.undercouch.download' version '5.1.0'
	id 'me.champeau.jmh' version '0.6.6' apply false
}

ext {
	moduleProjects = subprojects.findAll { it.name.startsWith("spring-") }
	javaProjects = subprojects - project(":framework-bom") - project(":framework-platform")
	withoutJclOverSlf4j = {
		exclude group: "org.slf4j", name: "jcl-over-slf4j"
	}
}

configure(allprojects) { project ->
<<<<<<< HEAD
	apply plugin: "io.spring.dependency-management"

	dependencyManagement {
		imports {
			mavenBom "com.fasterxml.jackson:jackson-bom:2.13.3"
			mavenBom "io.netty:netty-bom:4.1.79.Final"
			mavenBom "io.projectreactor:reactor-bom:2022.0.0-M4"
			mavenBom "io.rsocket:rsocket-bom:1.1.2"
			mavenBom "org.eclipse.jetty:jetty-bom:11.0.11"
			mavenBom "org.jetbrains.kotlin:kotlin-bom:1.7.10"
			mavenBom "org.jetbrains.kotlinx:kotlinx-coroutines-bom:1.6.2"
			mavenBom "org.jetbrains.kotlinx:kotlinx-serialization-bom:1.3.3"
			mavenBom "org.junit:junit-bom:5.9.0"
		}
		dependencies {
			dependencySet(group: 'org.apache.logging.log4j', version: '2.18.0') {
				entry 'log4j-api'
				entry 'log4j-core'
				entry 'log4j-jul'
				entry 'log4j-slf4j-impl'
			}
			dependency "org.slf4j:slf4j-api:1.7.36"
			dependency("com.google.code.findbugs:findbugs:3.0.1") {
				exclude group: "dom4j", name: "dom4j"
			}
			dependency "com.google.code.findbugs:jsr305:3.0.2"

			dependencySet(group: 'org.aspectj', version: '1.9.9.1') {
				entry 'aspectjrt'
				entry 'aspectjtools'
				entry 'aspectjweaver'
			}
			dependencySet(group: 'org.apache.groovy', version: '4.0.2') {
				entry 'groovy'
				entry 'groovy-jsr223'
				entry 'groovy-templates'  // requires findbugs for warning-free compilation
				entry 'groovy-xml'
			}

			dependency "io.reactivex.rxjava3:rxjava:3.1.4"
			dependency "io.smallrye.reactive:mutiny:1.4.0"
			dependency "io.projectreactor.tools:blockhound:1.0.6.RELEASE"
			dependency "io.r2dbc:r2dbc-spi:1.0.0.RELEASE"
			dependency "io.r2dbc:r2dbc-spi-test:1.0.0.RELEASE"
			dependency "io.r2dbc:r2dbc-h2:1.0.0.RC1"

			dependency "com.fasterxml:aalto-xml:1.3.1"
			dependency("com.fasterxml.woodstox:woodstox-core:6.3.0") {
				exclude group: "stax", name: "stax-api"
			}
			dependency "com.google.code.gson:gson:2.9.0"
			dependency "com.google.protobuf:protobuf-java-util:3.21.2"
			dependency "com.googlecode.protobuf-java-format:protobuf-java-format:1.4"
			dependency "com.thoughtworks.qdox:qdox:2.0.1"
			dependency("com.thoughtworks.xstream:xstream:1.4.19") {
				exclude group: "xpp3", name: "xpp3_min"
				exclude group: "xmlpull", name: "xmlpull"
			}
			dependency "org.eclipse:yasson:2.0.4"
			dependency("org.codehaus.jettison:jettison:1.3.8") {
				exclude group: "stax", name: "stax-api"
			}
			dependency "org.ogce:xpp3:1.1.6"
			dependency "org.yaml:snakeyaml:1.30"

			dependency "com.h2database:h2:2.1.214"
			dependency "com.github.ben-manes.caffeine:caffeine:3.1.1"
			dependency "com.github.librepdf:openpdf:1.3.29"
			dependency "com.rometools:rome:1.18.0"
			dependency "commons-io:commons-io:2.11.0"
			dependency "info.picocli:picocli:4.6.3"	
			dependency "io.vavr:vavr:0.10.4"
			dependency "net.sf.jopt-simple:jopt-simple:5.0.4"
			dependencySet(group: 'org.apache.activemq', version: '5.16.2') {
				entry 'activemq-broker'
				entry('activemq-kahadb-store') {
					exclude group: "org.springframework", name: "spring-context"
				}
				entry 'activemq-stomp'
			}
			dependency "org.apache.commons:commons-pool2:2.9.0"
			dependencySet(group: 'org.apache.derby', version: '10.14.2.0') {
				entry 'derby'
				entry 'derbyclient'
			}
			dependency "org.apache.poi:poi-ooxml:5.2.2"
			dependency "org.apache-extras.beanshell:bsh:2.0b6"
			dependency "org.freemarker:freemarker:2.3.31"
			dependency "org.hsqldb:hsqldb:2.5.2"
			dependency "org.quartz-scheduler:quartz:2.3.2"
			dependency "org.ehcache:jcache:1.0.1"
			dependency "org.ehcache:ehcache:3.4.0"
			dependency "org.hibernate:hibernate-core-jakarta:5.6.10.Final"
			dependency "org.hibernate:hibernate-validator:7.0.4.Final"
			dependency "org.webjars:webjars-locator-core:0.48"
			dependency "org.webjars:underscorejs:1.8.3"

			dependencySet(group: 'org.apache.tomcat', version: '10.0.22') {
				entry 'tomcat-util'
				entry('tomcat-websocket') {
					exclude group: "org.apache.tomcat", name: "tomcat-servlet-api"
					exclude group: "org.apache.tomcat", name: "tomcat-websocket-api"
				}
			}
			dependencySet(group: 'org.apache.tomcat.embed', version: '10.0.22') {
				entry 'tomcat-embed-core'
				entry 'tomcat-embed-websocket'
			}
			dependencySet(group: 'io.undertow', version: '2.2.18.Final') {
				entry 'undertow-core'
				entry 'undertow-servlet-jakarta'
				entry 'undertow-websockets-jsr-jakarta'
			}

			dependency "org.eclipse.jetty:jetty-reactive-httpclient:3.0.6"
			dependency 'org.apache.httpcomponents.client5:httpclient5:5.1.3'
			dependency 'org.apache.httpcomponents.core5:httpcore5-reactive:5.1.3'
			dependency("org.apache.httpcomponents:httpclient:4.5.13") {
				exclude group: "commons-logging", name: "commons-logging"
			}
			dependencySet(group: 'com.squareup.okhttp3', version: '3.14.9') {
				entry 'okhttp'
				entry 'mockwebserver'
			}

			dependency "org.jruby:jruby:9.3.4.0"
			dependency "org.python:jython-standalone:2.7.1"
			dependency "org.mozilla:rhino:1.7.11"

			dependency("org.dom4j:dom4j:2.1.3") {
				exclude group: 'javax.xml.bind', name: "jaxb-api"
				exclude group: "jaxen", name: "jaxen"
				exclude group: "net.java.dev.msv", name: "xsdlib"
				exclude group: "pull-parser", name: "pull-parser"
				exclude group: "xpp3", name: "xpp3"
			}
			dependency("jaxen:jaxen:1.2.0") {
				exclude group: "dom4j", name: "dom4j"
			}

			dependency("junit:junit:4.13.2") {
				exclude group: "org.hamcrest", name: "hamcrest-core"
			}
			dependency("de.bechte.junit:junit-hierarchicalcontextrunner:4.12.1") {
				exclude group: "junit", name: "junit"
			}
			dependency "org.testng:testng:7.6.1"
			dependency "org.junit.support:testng-engine:1.0.4"
			dependency "org.hamcrest:hamcrest:2.2"
			dependency "org.awaitility:awaitility:3.1.6"
			dependency "org.assertj:assertj-core:3.23.1"
			dependencySet(group: 'org.xmlunit', version: '2.9.0') {
				entry 'xmlunit-assertj'
				entry('xmlunit-matchers') {
					exclude group: "org.hamcrest", name: "hamcrest-core"
				}
			}
			dependencySet(group: 'org.mockito', version: '4.6.1') {
				entry('mockito-core') {
					exclude group: "org.hamcrest", name: "hamcrest-core"
				}
				entry 'mockito-junit-jupiter'
			}
			dependency "io.mockk:mockk:1.12.1"

			dependency("net.sourceforge.htmlunit:htmlunit:2.63.0") {
				exclude group: "commons-logging", name: "commons-logging"
			}
			dependency("org.seleniumhq.selenium:htmlunit-driver:2.63.0") {
				exclude group: "commons-logging", name: "commons-logging"
			}
			dependency("org.seleniumhq.selenium:selenium-java:3.141.59") {
				exclude group: "commons-logging", name: "commons-logging"
				exclude group: "io.netty", name: "netty"
			}
			dependency "org.skyscreamer:jsonassert:1.5.0"
			dependency "com.jayway.jsonpath:json-path:2.6.0"
			dependency "org.bouncycastle:bcpkix-jdk18on:1.71"

			dependency "javax.cache:cache-api:1.1.1"
			dependency "javax.money:money-api:1.1"
			dependency "org.javamoney:moneta:1.4.2"

			dependency "jakarta.activation:jakarta.activation-api:2.0.1"
			dependency "jakarta.annotation:jakarta.annotation-api:2.0.0"
			dependency "jakarta.ejb:jakarta.ejb-api:4.0.0"
			dependency "jakarta.el:jakarta.el-api:4.0.0"
			dependency "jakarta.enterprise.concurrent:jakarta.enterprise.concurrent-api:2.0.0"
			dependency "jakarta.faces:jakarta.faces-api:3.0.0"
			dependency "jakarta.inject:jakarta.inject-api:2.0.0"
			dependency "jakarta.inject:jakarta.inject-tck:2.0.1"
			dependency "jakarta.interceptor:jakarta.interceptor-api:2.0.0"
			dependency "jakarta.jms:jakarta.jms-api:3.0.0"
			dependency "jakarta.json:jakarta.json-api:2.0.1"
			dependency "jakarta.json.bind:jakarta.json.bind-api:2.0.0"
			dependency "jakarta.mail:jakarta.mail-api:2.0.1"
			dependency "jakarta.persistence:jakarta.persistence-api:3.0.0"
			dependency "jakarta.resource:jakarta.resource-api:2.0.0"
			dependency "jakarta.servlet:jakarta.servlet-api:5.0.0"
			dependency "jakarta.servlet.jsp:jakarta.servlet.jsp-api:3.0.0"
			dependency "jakarta.servlet.jsp.jstl:jakarta.servlet.jsp.jstl-api:2.0.0"
			dependency "jakarta.transaction:jakarta.transaction-api:2.0.0"
			dependency "jakarta.validation:jakarta.validation-api:3.0.0"
			dependency "jakarta.websocket:jakarta.websocket-api:2.0.0"
			dependency "jakarta.xml.bind:jakarta.xml.bind-api:3.0.1"

			dependency "com.sun.activation:jakarta.activation:2.0.1"
			dependency "com.sun.mail:jakarta.mail:2.0.1"
			dependencySet(group: 'com.sun.xml.bind', version: '3.0.2') {
				entry 'jaxb-core'
				entry 'jaxb-impl'
				entry 'jaxb-xjc'
			}

			// Substitute for "javax.management:jmxremote_optional:1.0.1_04" which
			// is not available on Maven Central
			dependency "org.glassfish.external:opendmk_jmxremote_optional_jar:1.0-b01-ea"
			dependency "org.glassfish:jakarta.el:4.0.2"
			dependency "org.glassfish.tyrus:tyrus-container-servlet:2.0.1"
			dependency "org.eclipse.persistence:org.eclipse.persistence.jpa:3.0.2"

			dependency "org.graalvm.nativeimage:svm:22.1.0.1"
		}
		generatedPomCustomization {
			enabled = false
		}
		resolutionStrategy {
			cacheChangingModulesFor 0, "seconds"
		}
		repositories {
			maven{ url 'https://maven.aliyun.com/nexus/content/groups/public/'}
			maven { url "https://repo.spring.io/libs-release" }
			mavenCentral()
			maven { url "https://repo.spring.io/libs-spring-framework-build" }
			maven { url "https://repo.spring.io/milestone" } // temporarily for context-propagation via Reactor Netty
		}
=======
	repositories {
		mavenCentral()
		maven { url "https://repo.spring.io/libs-spring-framework-build" }
		maven { url "https://repo.spring.io/milestone" } // temporarily for context-propagation via Reactor Netty
>>>>>>> 323d1907
	}
	configurations.all {
		resolutionStrategy {
			cacheChangingModulesFor 0, "seconds"
			cacheDynamicVersionsFor 0, "seconds"
		}
	}
}

configure([rootProject] + javaProjects) { project ->
	group = "org.springframework"

	apply plugin: "java"
	apply plugin: "java-test-fixtures"
	apply plugin: "checkstyle"
	apply plugin: 'org.springframework.build.compile'
	apply from: "${rootDir}/gradle/toolchains.gradle"
	apply from: "${rootDir}/gradle/ide.gradle"

	configurations {
		dependencyManagement {
			canBeConsumed = false
			canBeResolved = false
			visible = false
		}
		matching { it.name.endsWith("Classpath") }.all { it.extendsFrom(dependencyManagement) }
	}

	pluginManager.withPlugin("kotlin") {
		apply plugin: "org.jetbrains.dokka"
		apply from: "${rootDir}/gradle/docs-dokka.gradle"

		compileKotlin {
			kotlinOptions {
				languageVersion = "1.7"
				apiVersion = "1.7"
				freeCompilerArgs = ["-Xjsr305=strict", "-Xsuppress-version-warnings", "-opt-in=kotlin.RequiresOptIn"]
				allWarningsAsErrors = true
			}
		}
		compileTestKotlin {
			kotlinOptions {
				freeCompilerArgs = ["-Xjsr305=strict", "-opt-in=kotlin.RequiresOptIn"]
			}
		}
	}

	test {
		useJUnitPlatform()
		include(["**/*Tests.class", "**/*Test.class"])
		systemProperty("java.awt.headless", "true")
		systemProperty("testGroups", project.properties.get("testGroups"))
		systemProperty("io.netty.leakDetection.level", "paranoid")
	}

	checkstyle {
		toolVersion = "10.3.1"
		configDirectory.set(rootProject.file("src/checkstyle"))
	}

	dependencies {
		dependencyManagement(enforcedPlatform(dependencies.project(path: ":framework-platform")))
		testImplementation("org.junit.jupiter:junit-jupiter-api")
		testImplementation("org.junit.jupiter:junit-jupiter-params")
		testImplementation("org.junit.platform:junit-platform-suite-api")
		testImplementation("org.mockito:mockito-core")
		testImplementation("org.mockito:mockito-junit-jupiter")
		testImplementation("io.mockk:mockk")
		testImplementation("org.assertj:assertj-core")
		// Pull in the latest JUnit 5 Launcher API to ensure proper support in IDEs.
		testRuntimeOnly("org.junit.jupiter:junit-jupiter-engine")
		testRuntimeOnly("org.junit.platform:junit-platform-launcher")
		testRuntimeOnly("org.junit.platform:junit-platform-suite-engine")
		testRuntimeOnly("org.apache.logging.log4j:log4j-core")
		testRuntimeOnly("org.apache.logging.log4j:log4j-jul")
		testRuntimeOnly("org.apache.logging.log4j:log4j-slf4j-impl")
		// JSR-305 only used for non-required meta-annotations
		compileOnly("com.google.code.findbugs:jsr305")
		testCompileOnly("com.google.code.findbugs:jsr305")
		checkstyle("io.spring.javaformat:spring-javaformat-checkstyle:0.0.31")
	}

	ext.javadocLinks = [
			"https://docs.oracle.com/en/java/javase/17/docs/api/",
			"https://jakarta.ee/specifications/platform/9/apidocs/",
			"https://docs.oracle.com/cd/E13222_01/wls/docs90/javadocs/",  // CommonJ
			"https://www.ibm.com/docs/api/v1/content/SSEQTP_8.5.5/com.ibm.websphere.javadoc.doc/web/apidocs/",
			"https://docs.jboss.org/jbossas/javadoc/4.0.5/connector/",
			"https://docs.jboss.org/jbossas/javadoc/7.1.2.Final/",
			"https://www.eclipse.org/aspectj/doc/released/aspectj5rt-api/",
			"https://www.quartz-scheduler.org/api/2.3.0/",
			"https://fasterxml.github.io/jackson-core/javadoc/2.10/",
			"https://fasterxml.github.io/jackson-databind/javadoc/2.10/",
			"https://fasterxml.github.io/jackson-dataformat-xml/javadoc/2.10/",
			"https://hc.apache.org/httpcomponents-client-5.1.x/current/httpclient5/apidocs/",
			"https://projectreactor.io/docs/test/release/api/",
			"https://junit.org/junit4/javadoc/4.13.2/",
			// TODO Uncomment link to JUnit 5 docs once we have sorted out
			// the following warning in the build.
			//
			// warning: The code being documented uses packages in the unnamed module, but the packages defined in https://junit.org/junit5/docs/5.9.0/api/ are in named modules.
			//
			// "https://junit.org/junit5/docs/5.9.0/api/",
			"https://www.reactive-streams.org/reactive-streams-1.0.3-javadoc/",
			"https://javadoc.io/static/io.rsocket/rsocket-core/1.1.1/",
			"https://r2dbc.io/spec/1.0.0.RELEASE/api/",
			// The external Javadoc link for JSR 305 must come last to ensure that types from
			// JSR 250 (such as @PostConstruct) are still supported. This is due to the fact
			// that JSR 250 and JSR 305 both define types in javax.annotation, which results
			// in a split package, and the javadoc tool does not support split packages
			// across multiple external Javadoc sites.
			"https://www.javadoc.io/doc/com.google.code.findbugs/jsr305/3.0.2/"
	] as String[]
}

configure(moduleProjects) { project ->
	apply from: "${rootDir}/gradle/spring-module.gradle"
}

configure(rootProject) {
	description = "Spring Framework"

	apply plugin: "kotlin"
	apply plugin: "io.spring.nohttp"
	apply plugin: 'org.springframework.build.api-diff'
	apply from: "${rootDir}/gradle/publications.gradle"
	apply from: "${rootDir}/gradle/docs.gradle"

	nohttp {
		source.exclude "**/test-output/**"
		allowlistFile = project.file("src/nohttp/allowlist.lines")
		def rootPath = file(rootDir).toPath()
		def projectDirs = allprojects.collect { it.projectDir } + "${rootDir}/buildSrc"
		projectDirs.forEach { dir ->
			[ 'bin', 'build', 'out', '.settings' ]
				.collect { rootPath.relativize(new File(dir, it).toPath()) }
				.forEach { source.exclude "$it/**" }
			[ '.classpath', '.project' ]
				.collect { rootPath.relativize(new File(dir, it).toPath()) }
				.forEach { source.exclude "$it" }
		}
	}

	publishing {
		publications {
			mavenJava(MavenPublication) {
				artifact docsZip
				artifact schemaZip
				artifact distZip
			}
		}
	}
}<|MERGE_RESOLUTION|>--- conflicted
+++ resolved
@@ -22,249 +22,12 @@
 }
 
 configure(allprojects) { project ->
-<<<<<<< HEAD
-	apply plugin: "io.spring.dependency-management"
-
-	dependencyManagement {
-		imports {
-			mavenBom "com.fasterxml.jackson:jackson-bom:2.13.3"
-			mavenBom "io.netty:netty-bom:4.1.79.Final"
-			mavenBom "io.projectreactor:reactor-bom:2022.0.0-M4"
-			mavenBom "io.rsocket:rsocket-bom:1.1.2"
-			mavenBom "org.eclipse.jetty:jetty-bom:11.0.11"
-			mavenBom "org.jetbrains.kotlin:kotlin-bom:1.7.10"
-			mavenBom "org.jetbrains.kotlinx:kotlinx-coroutines-bom:1.6.2"
-			mavenBom "org.jetbrains.kotlinx:kotlinx-serialization-bom:1.3.3"
-			mavenBom "org.junit:junit-bom:5.9.0"
-		}
-		dependencies {
-			dependencySet(group: 'org.apache.logging.log4j', version: '2.18.0') {
-				entry 'log4j-api'
-				entry 'log4j-core'
-				entry 'log4j-jul'
-				entry 'log4j-slf4j-impl'
-			}
-			dependency "org.slf4j:slf4j-api:1.7.36"
-			dependency("com.google.code.findbugs:findbugs:3.0.1") {
-				exclude group: "dom4j", name: "dom4j"
-			}
-			dependency "com.google.code.findbugs:jsr305:3.0.2"
-
-			dependencySet(group: 'org.aspectj', version: '1.9.9.1') {
-				entry 'aspectjrt'
-				entry 'aspectjtools'
-				entry 'aspectjweaver'
-			}
-			dependencySet(group: 'org.apache.groovy', version: '4.0.2') {
-				entry 'groovy'
-				entry 'groovy-jsr223'
-				entry 'groovy-templates'  // requires findbugs for warning-free compilation
-				entry 'groovy-xml'
-			}
-
-			dependency "io.reactivex.rxjava3:rxjava:3.1.4"
-			dependency "io.smallrye.reactive:mutiny:1.4.0"
-			dependency "io.projectreactor.tools:blockhound:1.0.6.RELEASE"
-			dependency "io.r2dbc:r2dbc-spi:1.0.0.RELEASE"
-			dependency "io.r2dbc:r2dbc-spi-test:1.0.0.RELEASE"
-			dependency "io.r2dbc:r2dbc-h2:1.0.0.RC1"
-
-			dependency "com.fasterxml:aalto-xml:1.3.1"
-			dependency("com.fasterxml.woodstox:woodstox-core:6.3.0") {
-				exclude group: "stax", name: "stax-api"
-			}
-			dependency "com.google.code.gson:gson:2.9.0"
-			dependency "com.google.protobuf:protobuf-java-util:3.21.2"
-			dependency "com.googlecode.protobuf-java-format:protobuf-java-format:1.4"
-			dependency "com.thoughtworks.qdox:qdox:2.0.1"
-			dependency("com.thoughtworks.xstream:xstream:1.4.19") {
-				exclude group: "xpp3", name: "xpp3_min"
-				exclude group: "xmlpull", name: "xmlpull"
-			}
-			dependency "org.eclipse:yasson:2.0.4"
-			dependency("org.codehaus.jettison:jettison:1.3.8") {
-				exclude group: "stax", name: "stax-api"
-			}
-			dependency "org.ogce:xpp3:1.1.6"
-			dependency "org.yaml:snakeyaml:1.30"
-
-			dependency "com.h2database:h2:2.1.214"
-			dependency "com.github.ben-manes.caffeine:caffeine:3.1.1"
-			dependency "com.github.librepdf:openpdf:1.3.29"
-			dependency "com.rometools:rome:1.18.0"
-			dependency "commons-io:commons-io:2.11.0"
-			dependency "info.picocli:picocli:4.6.3"	
-			dependency "io.vavr:vavr:0.10.4"
-			dependency "net.sf.jopt-simple:jopt-simple:5.0.4"
-			dependencySet(group: 'org.apache.activemq', version: '5.16.2') {
-				entry 'activemq-broker'
-				entry('activemq-kahadb-store') {
-					exclude group: "org.springframework", name: "spring-context"
-				}
-				entry 'activemq-stomp'
-			}
-			dependency "org.apache.commons:commons-pool2:2.9.0"
-			dependencySet(group: 'org.apache.derby', version: '10.14.2.0') {
-				entry 'derby'
-				entry 'derbyclient'
-			}
-			dependency "org.apache.poi:poi-ooxml:5.2.2"
-			dependency "org.apache-extras.beanshell:bsh:2.0b6"
-			dependency "org.freemarker:freemarker:2.3.31"
-			dependency "org.hsqldb:hsqldb:2.5.2"
-			dependency "org.quartz-scheduler:quartz:2.3.2"
-			dependency "org.ehcache:jcache:1.0.1"
-			dependency "org.ehcache:ehcache:3.4.0"
-			dependency "org.hibernate:hibernate-core-jakarta:5.6.10.Final"
-			dependency "org.hibernate:hibernate-validator:7.0.4.Final"
-			dependency "org.webjars:webjars-locator-core:0.48"
-			dependency "org.webjars:underscorejs:1.8.3"
-
-			dependencySet(group: 'org.apache.tomcat', version: '10.0.22') {
-				entry 'tomcat-util'
-				entry('tomcat-websocket') {
-					exclude group: "org.apache.tomcat", name: "tomcat-servlet-api"
-					exclude group: "org.apache.tomcat", name: "tomcat-websocket-api"
-				}
-			}
-			dependencySet(group: 'org.apache.tomcat.embed', version: '10.0.22') {
-				entry 'tomcat-embed-core'
-				entry 'tomcat-embed-websocket'
-			}
-			dependencySet(group: 'io.undertow', version: '2.2.18.Final') {
-				entry 'undertow-core'
-				entry 'undertow-servlet-jakarta'
-				entry 'undertow-websockets-jsr-jakarta'
-			}
-
-			dependency "org.eclipse.jetty:jetty-reactive-httpclient:3.0.6"
-			dependency 'org.apache.httpcomponents.client5:httpclient5:5.1.3'
-			dependency 'org.apache.httpcomponents.core5:httpcore5-reactive:5.1.3'
-			dependency("org.apache.httpcomponents:httpclient:4.5.13") {
-				exclude group: "commons-logging", name: "commons-logging"
-			}
-			dependencySet(group: 'com.squareup.okhttp3', version: '3.14.9') {
-				entry 'okhttp'
-				entry 'mockwebserver'
-			}
-
-			dependency "org.jruby:jruby:9.3.4.0"
-			dependency "org.python:jython-standalone:2.7.1"
-			dependency "org.mozilla:rhino:1.7.11"
-
-			dependency("org.dom4j:dom4j:2.1.3") {
-				exclude group: 'javax.xml.bind', name: "jaxb-api"
-				exclude group: "jaxen", name: "jaxen"
-				exclude group: "net.java.dev.msv", name: "xsdlib"
-				exclude group: "pull-parser", name: "pull-parser"
-				exclude group: "xpp3", name: "xpp3"
-			}
-			dependency("jaxen:jaxen:1.2.0") {
-				exclude group: "dom4j", name: "dom4j"
-			}
-
-			dependency("junit:junit:4.13.2") {
-				exclude group: "org.hamcrest", name: "hamcrest-core"
-			}
-			dependency("de.bechte.junit:junit-hierarchicalcontextrunner:4.12.1") {
-				exclude group: "junit", name: "junit"
-			}
-			dependency "org.testng:testng:7.6.1"
-			dependency "org.junit.support:testng-engine:1.0.4"
-			dependency "org.hamcrest:hamcrest:2.2"
-			dependency "org.awaitility:awaitility:3.1.6"
-			dependency "org.assertj:assertj-core:3.23.1"
-			dependencySet(group: 'org.xmlunit', version: '2.9.0') {
-				entry 'xmlunit-assertj'
-				entry('xmlunit-matchers') {
-					exclude group: "org.hamcrest", name: "hamcrest-core"
-				}
-			}
-			dependencySet(group: 'org.mockito', version: '4.6.1') {
-				entry('mockito-core') {
-					exclude group: "org.hamcrest", name: "hamcrest-core"
-				}
-				entry 'mockito-junit-jupiter'
-			}
-			dependency "io.mockk:mockk:1.12.1"
-
-			dependency("net.sourceforge.htmlunit:htmlunit:2.63.0") {
-				exclude group: "commons-logging", name: "commons-logging"
-			}
-			dependency("org.seleniumhq.selenium:htmlunit-driver:2.63.0") {
-				exclude group: "commons-logging", name: "commons-logging"
-			}
-			dependency("org.seleniumhq.selenium:selenium-java:3.141.59") {
-				exclude group: "commons-logging", name: "commons-logging"
-				exclude group: "io.netty", name: "netty"
-			}
-			dependency "org.skyscreamer:jsonassert:1.5.0"
-			dependency "com.jayway.jsonpath:json-path:2.6.0"
-			dependency "org.bouncycastle:bcpkix-jdk18on:1.71"
-
-			dependency "javax.cache:cache-api:1.1.1"
-			dependency "javax.money:money-api:1.1"
-			dependency "org.javamoney:moneta:1.4.2"
-
-			dependency "jakarta.activation:jakarta.activation-api:2.0.1"
-			dependency "jakarta.annotation:jakarta.annotation-api:2.0.0"
-			dependency "jakarta.ejb:jakarta.ejb-api:4.0.0"
-			dependency "jakarta.el:jakarta.el-api:4.0.0"
-			dependency "jakarta.enterprise.concurrent:jakarta.enterprise.concurrent-api:2.0.0"
-			dependency "jakarta.faces:jakarta.faces-api:3.0.0"
-			dependency "jakarta.inject:jakarta.inject-api:2.0.0"
-			dependency "jakarta.inject:jakarta.inject-tck:2.0.1"
-			dependency "jakarta.interceptor:jakarta.interceptor-api:2.0.0"
-			dependency "jakarta.jms:jakarta.jms-api:3.0.0"
-			dependency "jakarta.json:jakarta.json-api:2.0.1"
-			dependency "jakarta.json.bind:jakarta.json.bind-api:2.0.0"
-			dependency "jakarta.mail:jakarta.mail-api:2.0.1"
-			dependency "jakarta.persistence:jakarta.persistence-api:3.0.0"
-			dependency "jakarta.resource:jakarta.resource-api:2.0.0"
-			dependency "jakarta.servlet:jakarta.servlet-api:5.0.0"
-			dependency "jakarta.servlet.jsp:jakarta.servlet.jsp-api:3.0.0"
-			dependency "jakarta.servlet.jsp.jstl:jakarta.servlet.jsp.jstl-api:2.0.0"
-			dependency "jakarta.transaction:jakarta.transaction-api:2.0.0"
-			dependency "jakarta.validation:jakarta.validation-api:3.0.0"
-			dependency "jakarta.websocket:jakarta.websocket-api:2.0.0"
-			dependency "jakarta.xml.bind:jakarta.xml.bind-api:3.0.1"
-
-			dependency "com.sun.activation:jakarta.activation:2.0.1"
-			dependency "com.sun.mail:jakarta.mail:2.0.1"
-			dependencySet(group: 'com.sun.xml.bind', version: '3.0.2') {
-				entry 'jaxb-core'
-				entry 'jaxb-impl'
-				entry 'jaxb-xjc'
-			}
-
-			// Substitute for "javax.management:jmxremote_optional:1.0.1_04" which
-			// is not available on Maven Central
-			dependency "org.glassfish.external:opendmk_jmxremote_optional_jar:1.0-b01-ea"
-			dependency "org.glassfish:jakarta.el:4.0.2"
-			dependency "org.glassfish.tyrus:tyrus-container-servlet:2.0.1"
-			dependency "org.eclipse.persistence:org.eclipse.persistence.jpa:3.0.2"
-
-			dependency "org.graalvm.nativeimage:svm:22.1.0.1"
-		}
-		generatedPomCustomization {
-			enabled = false
-		}
-		resolutionStrategy {
-			cacheChangingModulesFor 0, "seconds"
-		}
-		repositories {
-			maven{ url 'https://maven.aliyun.com/nexus/content/groups/public/'}
-			maven { url "https://repo.spring.io/libs-release" }
-			mavenCentral()
-			maven { url "https://repo.spring.io/libs-spring-framework-build" }
-			maven { url "https://repo.spring.io/milestone" } // temporarily for context-propagation via Reactor Netty
-		}
-=======
 	repositories {
+		maven{ url 'https://maven.aliyun.com/nexus/content/groups/public/'}
+		maven { url "https://repo.spring.io/libs-release" }
 		mavenCentral()
 		maven { url "https://repo.spring.io/libs-spring-framework-build" }
 		maven { url "https://repo.spring.io/milestone" } // temporarily for context-propagation via Reactor Netty
->>>>>>> 323d1907
 	}
 	configurations.all {
 		resolutionStrategy {
