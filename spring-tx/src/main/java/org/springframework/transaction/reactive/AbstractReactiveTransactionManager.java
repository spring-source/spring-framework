--- conflicted
+++ resolved
@@ -163,13 +163,9 @@
 	 * Create a ReactiveTransaction for an existing transaction.
 	 */
 	private Mono<ReactiveTransaction> handleExistingTransaction(TransactionSynchronizationManager synchronizationManager,
-<<<<<<< HEAD
-			TransactionDefinition definition, Object transaction, boolean debugEnabled) throws TransactionException {
+			TransactionDefinition definition, Object transaction, boolean debugEnabled) {
 		//如果是NEVER传播级别则抛出异常
-=======
-			TransactionDefinition definition, Object transaction, boolean debugEnabled) {
-
->>>>>>> b387d9bf
+
 		if (definition.getPropagationBehavior() == TransactionDefinition.PROPAGATION_NEVER) {
 			return Mono.error(new IllegalTransactionStateException(
 					"Existing transaction found for transaction marked with propagation 'never'"));
