--- conflicted
+++ resolved
@@ -430,26 +430,6 @@
 	}
 
 	/**
-<<<<<<< HEAD
-	 * Start a new transaction.
-	 */
-	private TransactionStatus startTransaction(TransactionDefinition definition, Object transaction,
-			boolean debugEnabled, @Nullable SuspendedResourcesHolder suspendedResources) {
-		//如果当前不在一个事务中，则执行事务的准备操作
-		boolean newSynchronization = (getTransactionSynchronization() != SYNCHRONIZATION_NEVER);
-		// 构造事务状态对象,注意这里第三个参数为true,代表是一个新事务
-		DefaultTransactionStatus status = newTransactionStatus(
-				definition, transaction, true, newSynchronization, debugEnabled, suspendedResources);
-		//执行begin操作,核心操作是设置隔离级别，执行   conn.setAutoCommit(false); 同时将数据连接绑定到当前线程
-		doBegin(transaction, definition);
-		// 针对事务相关属性如隔离级别，是否在事务中，设置绑定到当前线程
-		prepareSynchronization(status, definition);
-		return status;
-	}
-
-	/**
-=======
->>>>>>> 69ef885b
 	 * Create a TransactionStatus for an existing transaction.
 	 */
 	private TransactionStatus handleExistingTransaction(
@@ -553,17 +533,21 @@
 	private TransactionStatus startTransaction(TransactionDefinition definition, Object transaction,
 			boolean nested, boolean debugEnabled, @Nullable SuspendedResourcesHolder suspendedResources) {
 
+		//如果当前不在一个事务中，则执行事务的准备操作
 		boolean newSynchronization = (getTransactionSynchronization() != SYNCHRONIZATION_NEVER);
+		// 构造事务状态对象,注意这里第三个参数为true,代表是一个新事务
 		DefaultTransactionStatus status = newTransactionStatus(
 				definition, transaction, true, newSynchronization, nested, debugEnabled, suspendedResources);
 		this.transactionExecutionListeners.forEach(listener -> listener.beforeBegin(status));
 		try {
+			//执行begin操作,核心操作是设置隔离级别，执行   conn.setAutoCommit(false); 同时将数据连接绑定到当前线程
 			doBegin(transaction, definition);
 		}
 		catch (RuntimeException | Error ex) {
 			this.transactionExecutionListeners.forEach(listener -> listener.afterBegin(status, ex));
 			throw ex;
 		}
+		// 针对事务相关属性如隔离级别，是否在事务中，设置绑定到当前线程
 		prepareSynchronization(status, definition);
 		this.transactionExecutionListeners.forEach(listener -> listener.afterBegin(status, null));
 		return status;
