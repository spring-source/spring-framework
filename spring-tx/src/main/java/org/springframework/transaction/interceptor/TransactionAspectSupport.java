--- conflicted
+++ resolved
@@ -515,10 +515,6 @@
 		if (StringUtils.hasText(qualifier)) {
 			return determineQualifiedTransactionManager(this.beanFactory, qualifier);
 		}
-<<<<<<< HEAD
-		//如果指定了Bean的名称,则根据bean名称获取对应的bean
-		else if (StringUtils.hasText(this.transactionManagerBeanName)) {
-=======
 		else if (targetClass != null) {
 			// Consider type-level qualifier annotations for transaction manager selection
 			String typeQualifier = BeanFactoryAnnotationUtils.getQualifierValue(targetClass);
@@ -531,9 +527,8 @@
 				}
 			}
 		}
-
+		//如果指定了Bean的名称,则根据bean名称获取对应的bean
 		if (StringUtils.hasText(this.transactionManagerBeanName)) {
->>>>>>> 69ef885b
 			return determineQualifiedTransactionManager(this.beanFactory, this.transactionManagerBeanName);
 		}
 		else {
