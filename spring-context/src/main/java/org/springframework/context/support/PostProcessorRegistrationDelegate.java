--- conflicted
+++ resolved
@@ -96,30 +96,19 @@
 		// 第一步:首先调用BeanDefinitionRegistryPostProcessor的后置处理器
 		Set<String> processedBeans = new HashSet<>();
 
-<<<<<<< HEAD
+		//判断我们的beanFacotry实现了BeanDefinitionRegistry
 		if (beanFactory instanceof BeanDefinitionRegistry registry) {
-=======
-		//判断我们的beanFacotry实现了BeanDefinitionRegistry
-		if (beanFactory instanceof BeanDefinitionRegistry) {
 			//强行把我们的bean工厂转为BeanDefinitionRegistry
-			BeanDefinitionRegistry registry = (BeanDefinitionRegistry) beanFactory;
 			//保存BeanFactoryPostProcessor类型的后置
->>>>>>> d10e8858
 			List<BeanFactoryPostProcessor> regularPostProcessors = new ArrayList<>();
 			//保存BeanDefinitionRegistryPostProcessor类型的后置处理器
+
 			List<BeanDefinitionRegistryPostProcessor> registryProcessors = new ArrayList<>();
 
 			//循环我们传递进来的beanFactoryPostProcessors
 			for (BeanFactoryPostProcessor postProcessor : beanFactoryPostProcessors) {
-<<<<<<< HEAD
 				if (postProcessor instanceof BeanDefinitionRegistryPostProcessor registryProcessor) {
-=======
-				//判断我们的后置处理器是不是BeanDefinitionRegistryPostProcessor
-				if (postProcessor instanceof BeanDefinitionRegistryPostProcessor) {
-					BeanDefinitionRegistryPostProcessor registryProcessor =
-							(BeanDefinitionRegistryPostProcessor) postProcessor;
 					//调用他作为BeanDefinitionRegistryPostProcessor的处理器的后置方法
->>>>>>> d10e8858
 					registryProcessor.postProcessBeanDefinitionRegistry(registry);
 					//添加到我们用于保存的BeanDefinitionRegistryPostProcessor的集合中
 					registryProcessors.add(registryProcessor);
