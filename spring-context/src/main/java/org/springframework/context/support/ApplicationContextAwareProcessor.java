/*
 * Copyright 2002-2024 the original author or authors.
 *
 * Licensed under the Apache License, Version 2.0 (the "License");
 * you may not use this file except in compliance with the License.
 * You may obtain a copy of the License at
 *
 *      https://www.apache.org/licenses/LICENSE-2.0
 *
 * Unless required by applicable law or agreed to in writing, software
 * distributed under the License is distributed on an "AS IS" BASIS,
 * WITHOUT WARRANTIES OR CONDITIONS OF ANY KIND, either express or implied.
 * See the License for the specific language governing permissions and
 * limitations under the License.
 */

package org.springframework.context.support;

import org.jspecify.annotations.Nullable;

import org.springframework.beans.BeansException;
import org.springframework.beans.factory.Aware;
import org.springframework.beans.factory.config.BeanPostProcessor;
import org.springframework.beans.factory.config.EmbeddedValueResolver;
import org.springframework.context.ApplicationContextAware;
import org.springframework.context.ApplicationEventPublisherAware;
import org.springframework.context.ApplicationStartupAware;
import org.springframework.context.ConfigurableApplicationContext;
import org.springframework.context.EmbeddedValueResolverAware;
import org.springframework.context.EnvironmentAware;
import org.springframework.context.MessageSourceAware;
import org.springframework.context.ResourceLoaderAware;
import org.springframework.util.StringValueResolver;

/**
 * {@link BeanPostProcessor} implementation that supplies the
 * {@link org.springframework.context.ApplicationContext ApplicationContext},
 * {@link org.springframework.core.env.Environment Environment},
 * {@link StringValueResolver}, or
 * {@link org.springframework.core.metrics.ApplicationStartup ApplicationStartup}
 * for the {@code ApplicationContext} to beans that implement the {@link EnvironmentAware},
 * {@link EmbeddedValueResolverAware}, {@link ResourceLoaderAware},
 * {@link ApplicationEventPublisherAware}, {@link MessageSourceAware},
 * {@link ApplicationStartupAware}, and/or {@link ApplicationContextAware} interfaces.
 *
 * <p>Implemented interfaces are satisfied in the order in which they are
 * mentioned above.
 *
 * <p>Application contexts will automatically register this with their
 * underlying bean factory. Applications do not use this directly.
 *
 * @author Juergen Hoeller
 * @author Costin Leau
 * @author Chris Beams
 * @author Sam Brannen
 * @since 10.10.2003
 * @see org.springframework.context.EnvironmentAware
 * @see org.springframework.context.EmbeddedValueResolverAware
 * @see org.springframework.context.ResourceLoaderAware
 * @see org.springframework.context.ApplicationEventPublisherAware
 * @see org.springframework.context.MessageSourceAware
 * @see org.springframework.context.ApplicationStartupAware
 * @see org.springframework.context.ApplicationContextAware
 * @see org.springframework.context.support.AbstractApplicationContext#refresh()
 */
class ApplicationContextAwareProcessor implements BeanPostProcessor {

	private final ConfigurableApplicationContext applicationContext;

	private final StringValueResolver embeddedValueResolver;


	/**
	 * Create a new ApplicationContextAwareProcessor for the given context.
	 */
	public ApplicationContextAwareProcessor(ConfigurableApplicationContext applicationContext) {
		this.applicationContext = applicationContext;
		this.embeddedValueResolver = new EmbeddedValueResolver(applicationContext.getBeanFactory());
	}


	@Override
	public @Nullable Object postProcessBeforeInitialization(Object bean, String beanName) throws BeansException {
		if (bean instanceof Aware) {
			invokeAwareInterfaces(bean);
		}
		return bean;
	}

	private void invokeAwareInterfaces(Object bean) {
<<<<<<< HEAD
		if (bean instanceof Aware) {
			if (bean instanceof EnvironmentAware environmentAware) {
				environmentAware.setEnvironment(this.applicationContext.getEnvironment());
			}
			if (bean instanceof EmbeddedValueResolverAware embeddedValueResolverAware) {
				embeddedValueResolverAware.setEmbeddedValueResolver(this.embeddedValueResolver);
			}
			if (bean instanceof ResourceLoaderAware resourceLoaderAware) {
				resourceLoaderAware.setResourceLoader(this.applicationContext);
			}
			if (bean instanceof ApplicationEventPublisherAware applicationEventPublisherAware) {
				applicationEventPublisherAware.setApplicationEventPublisher(this.applicationContext);
			}
			if (bean instanceof MessageSourceAware messageSourceAware) {
				messageSourceAware.setMessageSource(this.applicationContext);
			}
			if (bean instanceof ApplicationStartupAware applicationStartupAware) {
				applicationStartupAware.setApplicationStartup(this.applicationContext.getApplicationStartup());
			}
			//spring帮你set一个applicationContext对象
			//所以当我们自己的一个对象实现了ApplicationContextAware对象只需要提供setter就能得到applicationContext对象
			if (bean instanceof ApplicationContextAware applicationContextAware) {
				applicationContextAware.setApplicationContext(this.applicationContext);
			}
=======
		if (bean instanceof EnvironmentAware environmentAware) {
			environmentAware.setEnvironment(this.applicationContext.getEnvironment());
		}
		if (bean instanceof EmbeddedValueResolverAware embeddedValueResolverAware) {
			embeddedValueResolverAware.setEmbeddedValueResolver(this.embeddedValueResolver);
		}
		if (bean instanceof ResourceLoaderAware resourceLoaderAware) {
			resourceLoaderAware.setResourceLoader(this.applicationContext);
		}
		if (bean instanceof ApplicationEventPublisherAware applicationEventPublisherAware) {
			applicationEventPublisherAware.setApplicationEventPublisher(this.applicationContext);
		}
		if (bean instanceof MessageSourceAware messageSourceAware) {
			messageSourceAware.setMessageSource(this.applicationContext);
		}
		if (bean instanceof ApplicationStartupAware applicationStartupAware) {
			applicationStartupAware.setApplicationStartup(this.applicationContext.getApplicationStartup());
		}
		if (bean instanceof ApplicationContextAware applicationContextAware) {
			applicationContextAware.setApplicationContext(this.applicationContext);
>>>>>>> 69ef885b
		}
	}

}<|MERGE_RESOLUTION|>--- conflicted
+++ resolved
@@ -88,32 +88,6 @@
 	}
 
 	private void invokeAwareInterfaces(Object bean) {
-<<<<<<< HEAD
-		if (bean instanceof Aware) {
-			if (bean instanceof EnvironmentAware environmentAware) {
-				environmentAware.setEnvironment(this.applicationContext.getEnvironment());
-			}
-			if (bean instanceof EmbeddedValueResolverAware embeddedValueResolverAware) {
-				embeddedValueResolverAware.setEmbeddedValueResolver(this.embeddedValueResolver);
-			}
-			if (bean instanceof ResourceLoaderAware resourceLoaderAware) {
-				resourceLoaderAware.setResourceLoader(this.applicationContext);
-			}
-			if (bean instanceof ApplicationEventPublisherAware applicationEventPublisherAware) {
-				applicationEventPublisherAware.setApplicationEventPublisher(this.applicationContext);
-			}
-			if (bean instanceof MessageSourceAware messageSourceAware) {
-				messageSourceAware.setMessageSource(this.applicationContext);
-			}
-			if (bean instanceof ApplicationStartupAware applicationStartupAware) {
-				applicationStartupAware.setApplicationStartup(this.applicationContext.getApplicationStartup());
-			}
-			//spring帮你set一个applicationContext对象
-			//所以当我们自己的一个对象实现了ApplicationContextAware对象只需要提供setter就能得到applicationContext对象
-			if (bean instanceof ApplicationContextAware applicationContextAware) {
-				applicationContextAware.setApplicationContext(this.applicationContext);
-			}
-=======
 		if (bean instanceof EnvironmentAware environmentAware) {
 			environmentAware.setEnvironment(this.applicationContext.getEnvironment());
 		}
@@ -132,9 +106,10 @@
 		if (bean instanceof ApplicationStartupAware applicationStartupAware) {
 			applicationStartupAware.setApplicationStartup(this.applicationContext.getApplicationStartup());
 		}
+		//spring帮你set一个applicationContext对象
+		//所以当我们自己的一个对象实现了ApplicationContextAware对象只需要提供setter就能得到applicationContext对象
 		if (bean instanceof ApplicationContextAware applicationContextAware) {
 			applicationContextAware.setApplicationContext(this.applicationContext);
->>>>>>> 69ef885b
 		}
 	}
 
