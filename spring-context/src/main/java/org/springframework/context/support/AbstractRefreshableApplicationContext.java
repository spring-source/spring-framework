/*
 * Copyright 2002-2024 the original author or authors.
 *
 * Licensed under the Apache License, Version 2.0 (the "License");
 * you may not use this file except in compliance with the License.
 * You may obtain a copy of the License at
 *
 *      https://www.apache.org/licenses/LICENSE-2.0
 *
 * Unless required by applicable law or agreed to in writing, software
 * distributed under the License is distributed on an "AS IS" BASIS,
 * WITHOUT WARRANTIES OR CONDITIONS OF ANY KIND, either express or implied.
 * See the License for the specific language governing permissions and
 * limitations under the License.
 */

package org.springframework.context.support;

import java.io.IOException;

import org.jspecify.annotations.Nullable;

import org.springframework.beans.BeansException;
import org.springframework.beans.factory.config.ConfigurableListableBeanFactory;
import org.springframework.beans.factory.support.DefaultListableBeanFactory;
import org.springframework.context.ApplicationContext;
import org.springframework.context.ApplicationContextException;

/**
 * Base class for {@link org.springframework.context.ApplicationContext}
 * implementations which are supposed to support multiple calls to {@link #refresh()},
 * creating a new internal bean factory instance every time.
 * Typically (but not necessarily), such a context will be driven by
 * a set of config locations to load bean definitions from.
 *
 * <p>The only method to be implemented by subclasses is {@link #loadBeanDefinitions},
 * which gets invoked on each refresh. A concrete implementation is supposed to load
 * bean definitions into the given
 * {@link org.springframework.beans.factory.support.DefaultListableBeanFactory},
 * typically delegating to one or more specific bean definition readers.
 *
 * <p><b>Note that there is a similar base class for WebApplicationContexts.</b>
 * {@link org.springframework.web.context.support.AbstractRefreshableWebApplicationContext}
 * provides the same subclassing strategy, but additionally pre-implements
 * all context functionality for web environments. There is also a
 * pre-defined way to receive config locations for a web context.
 *
 * <p>Concrete standalone subclasses of this base class, reading in a
 * specific bean definition format, are {@link ClassPathXmlApplicationContext}
 * and {@link FileSystemXmlApplicationContext}, which both derive from the
 * common {@link AbstractXmlApplicationContext} base class;
 * {@link org.springframework.context.annotation.AnnotationConfigApplicationContext}
 * supports {@code @Configuration}-annotated classes as a source of bean definitions.
 *
 * @author Juergen Hoeller
 * @author Chris Beams
 * @since 1.1.3
 * @see #loadBeanDefinitions
 * @see org.springframework.beans.factory.support.DefaultListableBeanFactory
 * @see org.springframework.web.context.support.AbstractRefreshableWebApplicationContext
 * @see AbstractXmlApplicationContext
 * @see ClassPathXmlApplicationContext
 * @see FileSystemXmlApplicationContext
 * @see org.springframework.context.annotation.AnnotationConfigApplicationContext
 */
public abstract class AbstractRefreshableApplicationContext extends AbstractApplicationContext {

	private @Nullable Boolean allowBeanDefinitionOverriding;

	private @Nullable Boolean allowCircularReferences;

<<<<<<< HEAD
	/** Bean factory for this context.
	 * 初始化beanfactory时在线程安全的情况下，返回this.beanFactory，这个beanFactory是谁呢，原来就是刚刚refreshBeanFactory()
	 * 方法赋值的那个AbstractRefreshableApplicationContext.java中的DefaultListableBeanFactory beanFactory
	 **/
	@Nullable
	private volatile DefaultListableBeanFactory beanFactory;
=======
	/** Bean factory for this context. */
	private volatile @Nullable DefaultListableBeanFactory beanFactory;
>>>>>>> 69ef885b


	/**
	 * Create a new AbstractRefreshableApplicationContext with no parent.
	 */
	public AbstractRefreshableApplicationContext() {
	}

	/**
	 * Create a new AbstractRefreshableApplicationContext with the given parent context.
	 * @param parent the parent context
	 */
	public AbstractRefreshableApplicationContext(@Nullable ApplicationContext parent) {
		super(parent);
	}


	/**
	 * Set whether it should be allowed to override bean definitions by registering
	 * a different definition with the same name, automatically replacing the former.
	 * If not, an exception will be thrown. Default is "true".
	 * @see org.springframework.beans.factory.support.DefaultListableBeanFactory#setAllowBeanDefinitionOverriding
	 */
	public void setAllowBeanDefinitionOverriding(boolean allowBeanDefinitionOverriding) {
		this.allowBeanDefinitionOverriding = allowBeanDefinitionOverriding;
	}

	/**
	 * Set whether to allow circular references between beans - and automatically
	 * try to resolve them.
	 * <p>Default is "true". Turn this off to throw an exception when encountering
	 * a circular reference, disallowing them completely.
	 * @see org.springframework.beans.factory.support.DefaultListableBeanFactory#setAllowCircularReferences
	 */
	public void setAllowCircularReferences(boolean allowCircularReferences) {
		this.allowCircularReferences = allowCircularReferences;
	}


	/**
	 * This implementation performs an actual refresh of this context's underlying
	 * bean factory, shutting down the previous bean factory (if any) and
	 * initializing a fresh bean factory for the next phase of the context's lifecycle.
	 */
	@Override
	protected final void refreshBeanFactory() throws BeansException {
		//若已经存在了 就信息销毁等操作
		if (hasBeanFactory()) {
			destroyBeans();
			closeBeanFactory();
		}
		try {
			/**
			 * 为我们的Spring应用上下文对象创建我们的beanFactory
			 */
			DefaultListableBeanFactory beanFactory = createBeanFactory();
			//为容器设置一个序列化ID
			beanFactory.setSerializationId(getId());
			beanFactory.setApplicationStartup(getApplicationStartup());
			customizeBeanFactory(beanFactory);
			//加载我们的bean定义(最最最主要的作用就是保存我们的传递进去的配置类)
			loadBeanDefinitions(beanFactory);
			this.beanFactory = beanFactory;
		}
		catch (IOException ex) {
			throw new ApplicationContextException("I/O error parsing bean definition source for " + getDisplayName(), ex);
		}
	}

	@Override
	protected void cancelRefresh(Throwable ex) {
		DefaultListableBeanFactory beanFactory = this.beanFactory;
		if (beanFactory != null) {
			beanFactory.setSerializationId(null);
		}
		super.cancelRefresh(ex);
	}

	@Override
	protected final void closeBeanFactory() {
		DefaultListableBeanFactory beanFactory = this.beanFactory;
		if (beanFactory != null) {
			beanFactory.setSerializationId(null);
			this.beanFactory = null;
		}
	}

	/**
	 * Determine whether this context currently holds a bean factory,
	 * i.e. has been refreshed at least once and not been closed yet.
	 */
	protected final boolean hasBeanFactory() {
		return (this.beanFactory != null);
	}

	@Override
	public final ConfigurableListableBeanFactory getBeanFactory() {
		DefaultListableBeanFactory beanFactory = this.beanFactory;
		if (beanFactory == null) {
			throw new IllegalStateException("BeanFactory not initialized or already closed - " +
					"call 'refresh' before accessing beans via the ApplicationContext");
		}
		return beanFactory;
	}

	/**
	 * Overridden to turn it into a no-op: With AbstractRefreshableApplicationContext,
	 * {@link #getBeanFactory()} serves a strong assertion for an active context anyway.
	 */
	@Override
	protected void assertBeanFactoryActive() {
	}

	/**
	 * 方法实现说明:为我们的spring 上下文创建我们的内置的beanFactory
	 * Create an internal bean factory for this context.
	 * Called for each {@link #refresh()} attempt.
	 * <p>The default implementation creates a
	 * {@link org.springframework.beans.factory.support.DefaultListableBeanFactory}
	 * with the {@linkplain #getInternalParentBeanFactory() internal bean factory} of this
	 * context's parent as parent bean factory. Can be overridden in subclasses,
	 * for example to customize DefaultListableBeanFactory's settings.
	 * @return the bean factory for this context
	 * @see org.springframework.beans.factory.support.DefaultListableBeanFactory#setAllowBeanDefinitionOverriding
	 * @see org.springframework.beans.factory.support.DefaultListableBeanFactory#setAllowEagerClassLoading
	 * @see org.springframework.beans.factory.support.DefaultListableBeanFactory#setAllowCircularReferences
	 * @see org.springframework.beans.factory.support.DefaultListableBeanFactory#setAllowRawInjectionDespiteWrapping
	 */
	protected DefaultListableBeanFactory createBeanFactory() {
		return new DefaultListableBeanFactory(getInternalParentBeanFactory());
	}

	/**
	 * Customize the internal bean factory used by this context.
	 * Called for each {@link #refresh()} attempt.
	 * <p>The default implementation applies this context's
	 * {@linkplain #setAllowBeanDefinitionOverriding "allowBeanDefinitionOverriding"}
	 * and {@linkplain #setAllowCircularReferences "allowCircularReferences"} settings,
	 * if specified. Can be overridden in subclasses to customize any of
	 * {@link DefaultListableBeanFactory}'s settings.
	 * @param beanFactory the newly created bean factory for this context
	 * @see DefaultListableBeanFactory#setAllowBeanDefinitionOverriding
	 * @see DefaultListableBeanFactory#setAllowCircularReferences
	 * @see DefaultListableBeanFactory#setAllowRawInjectionDespiteWrapping
	 * @see DefaultListableBeanFactory#setAllowEagerClassLoading
	 */
	protected void customizeBeanFactory(DefaultListableBeanFactory beanFactory) {
		if (this.allowBeanDefinitionOverriding != null) {
			beanFactory.setAllowBeanDefinitionOverriding(this.allowBeanDefinitionOverriding);
		}
		if (this.allowCircularReferences != null) {
			beanFactory.setAllowCircularReferences(this.allowCircularReferences);
		}
	}

	/**
	 * Load bean definitions into the given bean factory, typically through
	 * delegating to one or more bean definition readers.
	 * @param beanFactory the bean factory to load bean definitions into
	 * @throws BeansException if parsing of the bean definitions failed
	 * @throws IOException if loading of bean definition files failed
	 * @see org.springframework.beans.factory.support.PropertiesBeanDefinitionReader
	 * @see org.springframework.beans.factory.xml.XmlBeanDefinitionReader
	 */
	protected abstract void loadBeanDefinitions(DefaultListableBeanFactory beanFactory)
			throws BeansException, IOException;

}<|MERGE_RESOLUTION|>--- conflicted
+++ resolved
@@ -69,17 +69,11 @@
 
 	private @Nullable Boolean allowCircularReferences;
 
-<<<<<<< HEAD
 	/** Bean factory for this context.
 	 * 初始化beanfactory时在线程安全的情况下，返回this.beanFactory，这个beanFactory是谁呢，原来就是刚刚refreshBeanFactory()
 	 * 方法赋值的那个AbstractRefreshableApplicationContext.java中的DefaultListableBeanFactory beanFactory
 	 **/
-	@Nullable
-	private volatile DefaultListableBeanFactory beanFactory;
-=======
-	/** Bean factory for this context. */
 	private volatile @Nullable DefaultListableBeanFactory beanFactory;
->>>>>>> 69ef885b
 
 
 	/**
