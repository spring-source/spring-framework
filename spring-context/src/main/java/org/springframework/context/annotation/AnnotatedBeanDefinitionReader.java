--- conflicted
+++ resolved
@@ -268,11 +268,7 @@
 		// 这里主要是解析类上是否有@Scope注解，如果有，则解析:scopeName和proxyNode
 		// scopeName（作用域范围：单例or原型？）
 		// proxyNode（代理模式：JDK or Cglib?）
-<<<<<<< HEAD
-		// @Scope也是非常重要的一个点!! 但在这里不展开讲解，将单独章节进行讲解
-=======
 		// @Scope也是非常重要的一个点!! 但在这里不展开讲解
->>>>>>> 018eef6f
 		// 在当前场景中，Config没有@Scope注解，因此这里的config将默认为单例，且不采取代理技术。
 		ScopeMetadata scopeMetadata = this.scopeMetadataResolver.resolveScopeMetadata(abd);
 		// 设置beanDefinition的作用域
