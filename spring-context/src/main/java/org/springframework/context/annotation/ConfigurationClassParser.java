/*
 * Copyright 2002-2024 the original author or authors.
 *
 * Licensed under the Apache License, Version 2.0 (the "License");
 * you may not use this file except in compliance with the License.
 * You may obtain a copy of the License at
 *
 *      https://www.apache.org/licenses/LICENSE-2.0
 *
 * Unless required by applicable law or agreed to in writing, software
 * distributed under the License is distributed on an "AS IS" BASIS,
 * WITHOUT WARRANTIES OR CONDITIONS OF ANY KIND, either express or implied.
 * See the License for the specific language governing permissions and
 * limitations under the License.
 */

package org.springframework.context.annotation;

import java.io.IOException;
import java.lang.annotation.Annotation;
import java.util.ArrayDeque;
import java.util.ArrayList;
import java.util.Collection;
import java.util.Collections;
import java.util.Comparator;
import java.util.Deque;
import java.util.HashMap;
import java.util.HashSet;
import java.util.Iterator;
import java.util.LinkedHashMap;
import java.util.LinkedHashSet;
import java.util.List;
import java.util.Map;
import java.util.Set;
import java.util.StringJoiner;
import java.util.function.Predicate;

import org.apache.commons.logging.Log;
import org.apache.commons.logging.LogFactory;
import org.jspecify.annotations.Nullable;

import org.springframework.beans.factory.BeanDefinitionStoreException;
import org.springframework.beans.factory.annotation.AnnotatedBeanDefinition;
import org.springframework.beans.factory.config.BeanDefinition;
import org.springframework.beans.factory.config.BeanDefinitionHolder;
import org.springframework.beans.factory.parsing.Location;
import org.springframework.beans.factory.parsing.Problem;
import org.springframework.beans.factory.parsing.ProblemReporter;
import org.springframework.beans.factory.support.AbstractBeanDefinition;
import org.springframework.beans.factory.support.BeanDefinitionReader;
import org.springframework.beans.factory.support.BeanDefinitionRegistry;
import org.springframework.beans.factory.support.BeanNameGenerator;
import org.springframework.context.ApplicationContextException;
import org.springframework.context.annotation.ConfigurationCondition.ConfigurationPhase;
import org.springframework.context.annotation.DeferredImportSelector.Group;
import org.springframework.core.OrderComparator;
import org.springframework.core.Ordered;
import org.springframework.core.annotation.AnnotationAttributes;
import org.springframework.core.annotation.AnnotationAwareOrderComparator;
import org.springframework.core.annotation.AnnotationUtils;
import org.springframework.core.annotation.MergedAnnotation;
import org.springframework.core.env.ConfigurableEnvironment;
import org.springframework.core.env.Environment;
import org.springframework.core.io.ResourceLoader;
import org.springframework.core.io.support.PropertySourceDescriptor;
import org.springframework.core.io.support.PropertySourceProcessor;
import org.springframework.core.type.AnnotationMetadata;
import org.springframework.core.type.MethodMetadata;
import org.springframework.core.type.StandardAnnotationMetadata;
import org.springframework.core.type.classreading.MetadataReader;
import org.springframework.core.type.classreading.MetadataReaderFactory;
import org.springframework.core.type.filter.AssignableTypeFilter;
import org.springframework.stereotype.Component;
import org.springframework.util.Assert;
import org.springframework.util.ClassUtils;
import org.springframework.util.CollectionUtils;
import org.springframework.util.LinkedMultiValueMap;
import org.springframework.util.MultiValueMap;
import org.springframework.util.StringUtils;

/**
 * Parses a {@link Configuration} class definition, populating a collection of
 * {@link ConfigurationClass} objects (parsing a single Configuration class may result in
 * any number of ConfigurationClass objects because one Configuration class may import
 * another using the {@link Import} annotation).
 *
 * <p>This class helps separate the concern of parsing the structure of a Configuration class
 * from the concern of registering BeanDefinition objects based on the content of that model
 * (except {@code @ComponentScan} annotations which need to be registered immediately).
 *
 * <p>This ASM-based implementation avoids reflection and eager class loading in order to
 * interoperate effectively with lazy class loading in a Spring ApplicationContext.
 *
 * @author Chris Beams
 * @author Juergen Hoeller
 * @author Phillip Webb
 * @author Sam Brannen
 * @author Stephane Nicoll
 * @since 3.0
 * @see ConfigurationClassBeanDefinitionReader
 */
class ConfigurationClassParser {

	private static final Predicate<String> DEFAULT_EXCLUSION_FILTER = className ->
			(className.startsWith("java.lang.annotation.") || className.startsWith("org.springframework.stereotype."));

	private static final Predicate<Condition> REGISTER_BEAN_CONDITION_FILTER = condition ->
			(condition instanceof ConfigurationCondition configurationCondition
					&& ConfigurationPhase.REGISTER_BEAN.equals(configurationCondition.getConfigurationPhase()));

	private static final Comparator<DeferredImportSelectorHolder> DEFERRED_IMPORT_COMPARATOR =
			(o1, o2) -> AnnotationAwareOrderComparator.INSTANCE.compare(o1.getImportSelector(), o2.getImportSelector());


	private final Log logger = LogFactory.getLog(getClass());

	private final MetadataReaderFactory metadataReaderFactory;

	private final ProblemReporter problemReporter;

	private final Environment environment;

	private final ResourceLoader resourceLoader;

	private final @Nullable PropertySourceRegistry propertySourceRegistry;

	private final BeanDefinitionRegistry registry;

	private final ComponentScanAnnotationParser componentScanParser;

	private final ConditionEvaluator conditionEvaluator;

	private final Map<ConfigurationClass, ConfigurationClass> configurationClasses = new LinkedHashMap<>();

	private final MultiValueMap<String, ConfigurationClass> knownSuperclasses = new LinkedMultiValueMap<>();

	private final ImportStack importStack = new ImportStack();

	private final DeferredImportSelectorHandler deferredImportSelectorHandler = new DeferredImportSelectorHandler();

	private final SourceClass objectSourceClass = new SourceClass(Object.class);


	/**
	 * Create a new {@link ConfigurationClassParser} instance that will be used
	 * to populate the set of configuration classes.
	 */
	public ConfigurationClassParser(MetadataReaderFactory metadataReaderFactory,
			ProblemReporter problemReporter, Environment environment, ResourceLoader resourceLoader,
			BeanNameGenerator componentScanBeanNameGenerator, BeanDefinitionRegistry registry) {

		this.metadataReaderFactory = metadataReaderFactory;
		this.problemReporter = problemReporter;
		this.environment = environment;
		this.resourceLoader = resourceLoader;
		this.propertySourceRegistry = (this.environment instanceof ConfigurableEnvironment ce ?
				new PropertySourceRegistry(new PropertySourceProcessor(ce, this.resourceLoader)) : null);
		this.registry = registry;
		this.componentScanParser = new ComponentScanAnnotationParser(
				environment, resourceLoader, componentScanBeanNameGenerator, registry);
		this.conditionEvaluator = new ConditionEvaluator(registry, environment, resourceLoader);
	}


	public void parse(Set<BeanDefinitionHolder> configCandidates) {
		for (BeanDefinitionHolder holder : configCandidates) {
			BeanDefinition bd = holder.getBeanDefinition();
			try {
				if (bd instanceof AnnotatedBeanDefinition annotatedBeanDef) {
					parse(annotatedBeanDef, holder.getBeanName());
				}
				else if (bd instanceof AbstractBeanDefinition abstractBeanDef && abstractBeanDef.hasBeanClass()) {
					parse(abstractBeanDef.getBeanClass(), holder.getBeanName());
				}
				else {
					parse(bd.getBeanClassName(), holder.getBeanName());
				}
			}
			catch (BeanDefinitionStoreException ex) {
				throw ex;
			}
			catch (Throwable ex) {
				throw new BeanDefinitionStoreException(
						"Failed to parse configuration class [" + bd.getBeanClassName() + "]", ex);
			}
		}

		this.deferredImportSelectorHandler.process();
	}

	private void parse(AnnotatedBeanDefinition beanDef, String beanName) {
		processConfigurationClass(
				new ConfigurationClass(beanDef.getMetadata(), beanName, (beanDef instanceof ScannedGenericBeanDefinition)),
				DEFAULT_EXCLUSION_FILTER);
	}

	private void parse(Class<?> clazz, String beanName) {
		processConfigurationClass(new ConfigurationClass(clazz, beanName), DEFAULT_EXCLUSION_FILTER);
	}

	final void parse(@Nullable String className, String beanName) throws IOException {
		Assert.notNull(className, "No bean class name for configuration class bean definition");
		MetadataReader reader = this.metadataReaderFactory.getMetadataReader(className);
		processConfigurationClass(new ConfigurationClass(reader, beanName), DEFAULT_EXCLUSION_FILTER);
	}

	/**
	 * Validate each {@link ConfigurationClass} object.
	 * @see ConfigurationClass#validate
	 */
	void validate() {
		for (ConfigurationClass configClass : this.configurationClasses.keySet()) {
			configClass.validate(this.problemReporter);
		}
	}

	Set<ConfigurationClass> getConfigurationClasses() {
		return this.configurationClasses.keySet();
	}

	List<PropertySourceDescriptor> getPropertySourceDescriptors() {
		return (this.propertySourceRegistry != null ? this.propertySourceRegistry.getDescriptors() :
				Collections.emptyList());
	}

	ImportRegistry getImportRegistry() {
		return this.importStack;
	}


	protected void processConfigurationClass(ConfigurationClass configClass, Predicate<String> filter) {
		if (this.conditionEvaluator.shouldSkip(configClass.getMetadata(), ConfigurationPhase.PARSE_CONFIGURATION)) {
			return;
		}

		ConfigurationClass existingClass = this.configurationClasses.get(configClass);
		if (existingClass != null) {
			if (configClass.isImported()) {
				if (existingClass.isImported()) {
					existingClass.mergeImportedBy(configClass);
				}
				// Otherwise ignore new imported config class; existing non-imported class overrides it.
				return;
			}
			else if (configClass.isScanned()) {
				String beanName = configClass.getBeanName();
				if (StringUtils.hasLength(beanName) && this.registry.containsBeanDefinition(beanName)) {
					this.registry.removeBeanDefinition(beanName);
				}
				// An implicitly scanned bean definition should not override an explicit import.
				return;
			}
			else {
				// Explicit bean definition found, probably replacing an import.
				// Let's remove the old one and go with the new one.
				this.configurationClasses.remove(configClass);
				removeKnownSuperclass(configClass.getMetadata().getClassName(), false);
			}
		}

		// Recursively process the configuration class and its superclass hierarchy.
		SourceClass sourceClass = null;
		try {
			sourceClass = asSourceClass(configClass, filter);
			do {
				sourceClass = doProcessConfigurationClass(configClass, sourceClass, filter);
			}
			while (sourceClass != null);
		}
		catch (IOException ex) {
			throw new BeanDefinitionStoreException(
					"I/O failure while processing configuration class [" + sourceClass + "]", ex);
		}

		this.configurationClasses.put(configClass, configClass);
	}

	/**
	 * Apply processing and build a complete {@link ConfigurationClass} by reading the
	 * annotations, members and methods from the source class. This method can be called
	 * multiple times as relevant sources are discovered.
	 * @param configClass the configuration class being build
	 * @param sourceClass a source class
	 * @return the superclass, or {@code null} if none found or previously processed
	 */
	protected final @Nullable SourceClass doProcessConfigurationClass(
			ConfigurationClass configClass, SourceClass sourceClass, Predicate<String> filter)
			throws IOException {
		//处理内部类，一般用不到
		if (configClass.getMetadata().isAnnotated(Component.class.getName())) {
			// Recursively process any member (nested) classes first
			processMemberClasses(configClass, sourceClass, filter);
		}

		// Process any @PropertySource annotations  -> 处理@PropertySource注解
		for (AnnotationAttributes propertySource : AnnotationConfigUtils.attributesForRepeatable(
				sourceClass.getMetadata(), org.springframework.context.annotation.PropertySource.class,
				PropertySources.class, true)) {
			if (this.propertySourceRegistry != null) {
				this.propertySourceRegistry.processPropertySource(propertySource);
			}
			else {
				logger.info("Ignoring @PropertySource annotation on [" + sourceClass.getMetadata().getClassName() +
						"]. Reason: Environment must implement ConfigurableEnvironment");
			}
		}

<<<<<<< HEAD
		// Process any @ComponentScan annotations -> 处理@ComponentScan注解
=======
		// Search for locally declared @ComponentScan annotations first.
>>>>>>> 69ef885b
		Set<AnnotationAttributes> componentScans = AnnotationConfigUtils.attributesForRepeatable(
				sourceClass.getMetadata(), ComponentScan.class, ComponentScans.class,
				MergedAnnotation::isDirectlyPresent);

		// Fall back to searching for @ComponentScan meta-annotations (which indirectly
		// includes locally declared composed annotations).
		if (componentScans.isEmpty()) {
			componentScans = AnnotationConfigUtils.attributesForRepeatable(sourceClass.getMetadata(),
					ComponentScan.class, ComponentScans.class, MergedAnnotation::isMetaPresent);
		}

		if (!componentScans.isEmpty()) {
			List<Condition> registerBeanConditions = collectRegisterBeanConditions(configClass);
			if (!registerBeanConditions.isEmpty()) {
				throw new ApplicationContextException(
						"Component scan for configuration class [%s] could not be used with conditions in REGISTER_BEAN phase: %s"
								.formatted(configClass.getMetadata().getClassName(), registerBeanConditions));
			}
			for (AnnotationAttributes componentScan : componentScans) {
				// The config class is annotated with @ComponentScan -> perform the scan immediately
				Set<BeanDefinitionHolder> scannedBeanDefinitions =
						this.componentScanParser.parse(componentScan, sourceClass.getMetadata().getClassName());
				// Check the set of scanned definitions for any further config classes and parse recursively if needed
				for (BeanDefinitionHolder holder : scannedBeanDefinitions) {
					BeanDefinition bdCand = holder.getBeanDefinition().getOriginatingBeanDefinition();
					if (bdCand == null) {
						bdCand = holder.getBeanDefinition();
					}
					if (ConfigurationClassUtils.checkConfigurationClassCandidate(bdCand, this.metadataReaderFactory)) {
						parse(bdCand.getBeanClassName(), holder.getBeanName());
					}
				}
			}
		}

		// Process any @Import annotations
		processImports(configClass, sourceClass, getImports(sourceClass), filter, true);

		// Process any @ImportResource annotations
		AnnotationAttributes importResource =
				AnnotationConfigUtils.attributesFor(sourceClass.getMetadata(), ImportResource.class);
		if (importResource != null) {
			String[] resources = importResource.getStringArray("locations");
			Class<? extends BeanDefinitionReader> readerClass = importResource.getClass("reader");
			for (String resource : resources) {
				String resolvedResource = this.environment.resolveRequiredPlaceholders(resource);
				configClass.addImportedResource(resolvedResource, readerClass);
			}
		}
		// Process individual @Bean methods 先把@Bean的方法存入configClass,
		// 后面this.reader.loadBeanDefinitions(configClasses)会继续处理@Bean,那时候才会真正实例化@Bean;
		Set<MethodMetadata> beanMethods = retrieveBeanMethodMetadata(sourceClass);
		for (MethodMetadata methodMetadata : beanMethods) {
			if (methodMetadata.isAnnotated("kotlin.jvm.JvmStatic") && !methodMetadata.isStatic()) {
				continue;
			}
			configClass.addBeanMethod(new BeanMethod(methodMetadata, configClass));
		}

		// Process default methods on interfaces
		processInterfaces(configClass, sourceClass);

		// Process superclass, if any
		if (sourceClass.getMetadata().hasSuperClass()) {
			String superclass = sourceClass.getMetadata().getSuperClassName();
			if (superclass != null && !superclass.startsWith("java")) {
				boolean superclassKnown = this.knownSuperclasses.containsKey(superclass);
				this.knownSuperclasses.add(superclass, configClass);
				if (!superclassKnown) {
					// Superclass found, return its annotation metadata and recurse
					return sourceClass.getSuperClass();
				}
			}
		}

		// No superclass -> processing is complete
		return null;
	}

	/**
	 * Register member (nested) classes that happen to be configuration classes themselves.
	 */
	private void processMemberClasses(ConfigurationClass configClass, SourceClass sourceClass,
			Predicate<String> filter) throws IOException {

		Collection<SourceClass> memberClasses = sourceClass.getMemberClasses();
		if (!memberClasses.isEmpty()) {
			List<SourceClass> candidates = new ArrayList<>(memberClasses.size());
			for (SourceClass memberClass : memberClasses) {
				if (ConfigurationClassUtils.isConfigurationCandidate(memberClass.getMetadata()) &&
						!memberClass.getMetadata().getClassName().equals(configClass.getMetadata().getClassName())) {
					candidates.add(memberClass);
				}
			}
			OrderComparator.sort(candidates);
			for (SourceClass candidate : candidates) {
				if (this.importStack.contains(configClass)) {
					this.problemReporter.error(new CircularImportProblem(configClass, this.importStack));
				}
				else {
					this.importStack.push(configClass);
					try {
						processConfigurationClass(candidate.asConfigClass(configClass), filter);
					}
					finally {
						this.importStack.pop();
					}
				}
			}
		}
	}

	/**
	 * Register default methods on interfaces implemented by the configuration class.
	 */
	private void processInterfaces(ConfigurationClass configClass, SourceClass sourceClass) throws IOException {
		for (SourceClass ifc : sourceClass.getInterfaces()) {
			Set<MethodMetadata> beanMethods = retrieveBeanMethodMetadata(ifc);
			for (MethodMetadata methodMetadata : beanMethods) {
				if (!methodMetadata.isAbstract()) {
					// A default method or other concrete method on a Java 8+ interface...
					configClass.addBeanMethod(new BeanMethod(methodMetadata, configClass));
				}
			}
			processInterfaces(configClass, ifc);
		}
	}

	/**
	 * Retrieve the metadata for all <code>@Bean</code> methods.
	 */
	private Set<MethodMetadata> retrieveBeanMethodMetadata(SourceClass sourceClass) {
		AnnotationMetadata original = sourceClass.getMetadata();
		Set<MethodMetadata> beanMethods = original.getAnnotatedMethods(Bean.class.getName());
		if (beanMethods.size() > 1 && original instanceof StandardAnnotationMetadata) {
			// Try reading the class file via ASM for deterministic declaration order...
			// Unfortunately, the JVM's standard reflection returns methods in arbitrary
			// order, even between different runs of the same application on the same JVM.
			try {
				AnnotationMetadata asm =
						this.metadataReaderFactory.getMetadataReader(original.getClassName()).getAnnotationMetadata();
				Set<MethodMetadata> asmMethods = asm.getAnnotatedMethods(Bean.class.getName());
				if (asmMethods.size() >= beanMethods.size()) {
					Set<MethodMetadata> candidateMethods = new LinkedHashSet<>(beanMethods);
					Set<MethodMetadata> selectedMethods = CollectionUtils.newLinkedHashSet(asmMethods.size());
					for (MethodMetadata asmMethod : asmMethods) {
						for (Iterator<MethodMetadata> it = candidateMethods.iterator(); it.hasNext();) {
							MethodMetadata beanMethod = it.next();
							if (beanMethod.getMethodName().equals(asmMethod.getMethodName())) {
								selectedMethods.add(beanMethod);
								it.remove();
								break;
							}
						}
					}
					if (selectedMethods.size() == beanMethods.size()) {
						// All reflection-detected methods found in ASM method set -> proceed
						beanMethods = selectedMethods;
					}
				}
			}
			catch (IOException ex) {
				logger.debug("Failed to read class file via ASM for determining @Bean method order", ex);
				// No worries, let's continue with the reflection metadata we started with...
			}
		}
		return beanMethods;
	}

	/**
	 * Remove known superclasses for the given removed class, potentially replacing
	 * the superclass exposure on a different config class with the same superclass.
	 */
	private void removeKnownSuperclass(String removedClass, boolean replace) {
		String replacedSuperclass = null;
		ConfigurationClass replacingClass = null;

		Iterator<Map.Entry<String, List<ConfigurationClass>>> it = this.knownSuperclasses.entrySet().iterator();
		while (it.hasNext()) {
			Map.Entry<String, List<ConfigurationClass>> entry = it.next();
			if (entry.getValue().removeIf(configClass -> configClass.getMetadata().getClassName().equals(removedClass))) {
				if (entry.getValue().isEmpty()) {
					it.remove();
				}
				else if (replace && replacingClass == null) {
					replacedSuperclass = entry.getKey();
					replacingClass = entry.getValue().get(0);
				}
			}
		}

		if (replacingClass != null) {
			try {
				SourceClass sourceClass = asSourceClass(replacingClass, DEFAULT_EXCLUSION_FILTER).getSuperClass();
				while (!sourceClass.getMetadata().getClassName().equals(replacedSuperclass) &&
						sourceClass.getMetadata().getSuperClassName() != null) {
					sourceClass = sourceClass.getSuperClass();
				}
				do {
					sourceClass = doProcessConfigurationClass(replacingClass, sourceClass, DEFAULT_EXCLUSION_FILTER);
				}
				while (sourceClass != null);
			}
			catch (IOException ex) {
				throw new BeanDefinitionStoreException(
						"I/O failure while removing configuration class [" + removedClass + "]", ex);
			}
		}
	}

	/**
	 * Returns {@code @Import} classes, considering all meta-annotations.
	 */
	private Set<SourceClass> getImports(SourceClass sourceClass) throws IOException {
		Set<SourceClass> imports = new LinkedHashSet<>();
		collectImports(sourceClass, imports, new HashSet<>());
		return imports;
	}

	/**
	 * Recursively collect all declared {@code @Import} values. Unlike most
	 * meta-annotations it is valid to have several {@code @Import}s declared with
	 * different values; the usual process of returning values from the first
	 * meta-annotation on a class is not sufficient.
	 * <p>For example, it is common for a {@code @Configuration} class to declare direct
	 * {@code @Import}s in addition to meta-imports originating from an {@code @Enable}
	 * annotation.
	 * @param sourceClass the class to search
	 * @param imports the imports collected so far
	 * @param visited used to track visited classes to prevent infinite recursion
	 * @throws IOException if there is any problem reading metadata from the named class
	 */
	private void collectImports(SourceClass sourceClass, Set<SourceClass> imports, Set<SourceClass> visited)
			throws IOException {

		if (visited.add(sourceClass)) {
			for (SourceClass annotation : sourceClass.getAnnotations()) {
				String annName = annotation.getMetadata().getClassName();
				if (!annName.equals(Import.class.getName())) {
					collectImports(annotation, imports, visited);
				}
			}
			imports.addAll(sourceClass.getAnnotationAttributes(Import.class.getName(), "value"));
		}
	}

	private void processImports(ConfigurationClass configClass, SourceClass currentSourceClass,
			Collection<SourceClass> importCandidates, Predicate<String> filter, boolean checkForCircularImports) {

		if (importCandidates.isEmpty()) {
			return;
		}

		if (checkForCircularImports && isChainedImportOnStack(configClass)) {
			this.problemReporter.error(new CircularImportProblem(configClass, this.importStack));
		}
		else {
			this.importStack.push(configClass);
			try {
				for (SourceClass candidate : importCandidates) {
					if (candidate.isAssignable(ImportSelector.class)) {
						// Candidate class is an ImportSelector -> delegate to it to determine imports
						Class<?> candidateClass = candidate.loadClass();
						ImportSelector selector = ParserStrategyUtils.instantiateClass(candidateClass, ImportSelector.class,
								this.environment, this.resourceLoader, this.registry);
						Predicate<String> selectorFilter = selector.getExclusionFilter();
						if (selectorFilter != null) {
							filter = filter.or(selectorFilter);
						}
						if (selector instanceof DeferredImportSelector deferredImportSelector) {
							this.deferredImportSelectorHandler.handle(configClass, deferredImportSelector);
						}
						else {
							String[] importClassNames = selector.selectImports(currentSourceClass.getMetadata());
							Collection<SourceClass> importSourceClasses = asSourceClasses(importClassNames, filter);
							processImports(configClass, currentSourceClass, importSourceClasses, filter, false);
						}
					}
					else if (candidate.isAssignable(ImportBeanDefinitionRegistrar.class)) {
						// Candidate class is an ImportBeanDefinitionRegistrar ->
						// delegate to it to register additional bean definitions
						Class<?> candidateClass = candidate.loadClass();
						ImportBeanDefinitionRegistrar registrar =
								ParserStrategyUtils.instantiateClass(candidateClass, ImportBeanDefinitionRegistrar.class,
										this.environment, this.resourceLoader, this.registry);
						configClass.addImportBeanDefinitionRegistrar(registrar, currentSourceClass.getMetadata());
					}
					else {
						// Candidate class not an ImportSelector or ImportBeanDefinitionRegistrar ->
						// process it as an @Configuration class
						this.importStack.registerImport(
								currentSourceClass.getMetadata(), candidate.getMetadata().getClassName());
						processConfigurationClass(candidate.asConfigClass(configClass), filter);
					}
				}
			}
			catch (BeanDefinitionStoreException ex) {
				throw ex;
			}
			catch (Throwable ex) {
				throw new BeanDefinitionStoreException(
						"Failed to process import candidates for configuration class [" +
						configClass.getMetadata().getClassName() + "]: " + ex.getMessage(), ex);
			}
			finally {
				this.importStack.pop();
			}
		}
	}

	private boolean isChainedImportOnStack(ConfigurationClass configClass) {
		if (this.importStack.contains(configClass)) {
			String configClassName = configClass.getMetadata().getClassName();
			AnnotationMetadata importingClass = this.importStack.getImportingClassFor(configClassName);
			while (importingClass != null) {
				if (configClassName.equals(importingClass.getClassName())) {
					return true;
				}
				importingClass = this.importStack.getImportingClassFor(importingClass.getClassName());
			}
		}
		return false;
	}

	/**
	 * Factory method to obtain a {@link SourceClass} from a {@link ConfigurationClass}.
	 */
	private SourceClass asSourceClass(ConfigurationClass configurationClass, Predicate<String> filter) throws IOException {
		AnnotationMetadata metadata = configurationClass.getMetadata();
		if (metadata instanceof StandardAnnotationMetadata standardAnnotationMetadata) {
			return asSourceClass(standardAnnotationMetadata.getIntrospectedClass(), filter);
		}
		return asSourceClass(metadata.getClassName(), filter);
	}

	/**
	 * Factory method to obtain a {@link SourceClass} from a {@link Class}.
	 */
	SourceClass asSourceClass(@Nullable Class<?> classType, Predicate<String> filter) throws IOException {
		if (classType == null || filter.test(classType.getName())) {
			return this.objectSourceClass;
		}
		try {
			// Sanity test that we can reflectively read annotations,
			// including Class attributes; if not -> fall back to ASM
			for (Annotation ann : classType.getDeclaredAnnotations()) {
				AnnotationUtils.validateAnnotation(ann);
			}
			return new SourceClass(classType);
		}
		catch (Throwable ex) {
			// Enforce ASM via class name resolution
			return asSourceClass(classType.getName(), filter);
		}
	}

	/**
	 * Factory method to obtain a {@link SourceClass} collection from class names.
	 */
	private Collection<SourceClass> asSourceClasses(String[] classNames, Predicate<String> filter) throws IOException {
		List<SourceClass> annotatedClasses = new ArrayList<>(classNames.length);
		for (String className : classNames) {
			SourceClass sourceClass = asSourceClass(className, filter);
			if (this.objectSourceClass != sourceClass) {
				annotatedClasses.add(sourceClass);
			}
		}
		return annotatedClasses;
	}

	/**
	 * Factory method to obtain a {@link SourceClass} from a class name.
	 */
	SourceClass asSourceClass(@Nullable String className, Predicate<String> filter) throws IOException {
		if (className == null || filter.test(className)) {
			return this.objectSourceClass;
		}
		if (className.startsWith("java")) {
			// Never use ASM for core java types
			try {
				return new SourceClass(ClassUtils.forName(className, this.resourceLoader.getClassLoader()));
			}
			catch (ClassNotFoundException ex) {
				throw new IOException("Failed to load class [" + className + "]", ex);
			}
		}
		return new SourceClass(this.metadataReaderFactory.getMetadataReader(className));
	}

	private List<Condition> collectRegisterBeanConditions(ConfigurationClass configurationClass) {
		AnnotationMetadata metadata = configurationClass.getMetadata();
		List<Condition> allConditions = new ArrayList<>(this.conditionEvaluator.collectConditions(metadata));
		ConfigurationClass enclosingConfigurationClass = getEnclosingConfigurationClass(configurationClass);
		if (enclosingConfigurationClass != null) {
			allConditions.addAll(this.conditionEvaluator.collectConditions(enclosingConfigurationClass.getMetadata()));
		}
		return allConditions.stream().filter(REGISTER_BEAN_CONDITION_FILTER).toList();
	}

	private @Nullable ConfigurationClass getEnclosingConfigurationClass(ConfigurationClass configurationClass) {
		String enclosingClassName = configurationClass.getMetadata().getEnclosingClassName();
		if (enclosingClassName != null) {
			return configurationClass.getImportedBy().stream()
					.filter(candidate -> enclosingClassName.equals(candidate.getMetadata().getClassName()))
					.findFirst().orElse(null);
		}
		return null;
	}


	@SuppressWarnings("serial")
	private class ImportStack extends ArrayDeque<ConfigurationClass> implements ImportRegistry {

		private final MultiValueMap<String, AnnotationMetadata> imports = new LinkedMultiValueMap<>();

		void registerImport(AnnotationMetadata importingClass, String importedClass) {
			this.imports.add(importedClass, importingClass);
		}

		@Override
		public @Nullable AnnotationMetadata getImportingClassFor(String importedClass) {
			return CollectionUtils.lastElement(this.imports.get(importedClass));
		}

		@Override
		public void removeImportingClass(String importingClass) {
			for (List<AnnotationMetadata> list : this.imports.values()) {
				for (Iterator<AnnotationMetadata> iterator = list.iterator(); iterator.hasNext();) {
					if (iterator.next().getClassName().equals(importingClass)) {
						iterator.remove();
						break;
					}
				}
			}
			removeKnownSuperclass(importingClass, true);
		}

		/**
		 * Given a stack containing (in order)
		 * <ul>
		 * <li>com.acme.Foo</li>
		 * <li>com.acme.Bar</li>
		 * <li>com.acme.Baz</li>
		 * </ul>
		 * return "[Foo->Bar->Baz]".
		 */
		@Override
		public String toString() {
			StringJoiner joiner = new StringJoiner("->", "[", "]");
			for (ConfigurationClass configurationClass : this) {
				joiner.add(configurationClass.getSimpleName());
			}
			return joiner.toString();
		}
	}


	private class DeferredImportSelectorHandler {

		private @Nullable List<DeferredImportSelectorHolder> deferredImportSelectors = new ArrayList<>();

		/**
		 * Handle the specified {@link DeferredImportSelector}. If deferred import
		 * selectors are being collected, this registers this instance to the list. If
		 * they are being processed, the {@link DeferredImportSelector} is also processed
		 * immediately according to its {@link DeferredImportSelector.Group}.
		 * @param configClass the source configuration class
		 * @param importSelector the selector to handle
		 */
		void handle(ConfigurationClass configClass, DeferredImportSelector importSelector) {
			DeferredImportSelectorHolder holder = new DeferredImportSelectorHolder(configClass, importSelector);
			if (this.deferredImportSelectors == null) {
				DeferredImportSelectorGroupingHandler handler = new DeferredImportSelectorGroupingHandler();
				handler.register(holder);
				handler.processGroupImports();
			}
			else {
				this.deferredImportSelectors.add(holder);
			}
		}

		void process() {
			List<DeferredImportSelectorHolder> deferredImports = this.deferredImportSelectors;
			this.deferredImportSelectors = null;
			try {
				if (deferredImports != null) {
					DeferredImportSelectorGroupingHandler handler = new DeferredImportSelectorGroupingHandler();
					deferredImports.sort(DEFERRED_IMPORT_COMPARATOR);
					deferredImports.forEach(handler::register);
					handler.processGroupImports();
				}
			}
			finally {
				this.deferredImportSelectors = new ArrayList<>();
			}
		}
	}


	private class DeferredImportSelectorGroupingHandler {

		private final Map<Object, DeferredImportSelectorGrouping> groupings = new LinkedHashMap<>();

		private final Map<AnnotationMetadata, ConfigurationClass> configurationClasses = new HashMap<>();

		void register(DeferredImportSelectorHolder deferredImport) {
			Class<? extends Group> group = deferredImport.getImportSelector().getImportGroup();
			DeferredImportSelectorGrouping grouping = this.groupings.computeIfAbsent(
					(group != null ? group : deferredImport),
					key -> new DeferredImportSelectorGrouping(createGroup(group)));
			grouping.add(deferredImport);
			this.configurationClasses.put(deferredImport.getConfigurationClass().getMetadata(),
					deferredImport.getConfigurationClass());
		}

		void processGroupImports() {
			for (DeferredImportSelectorGrouping grouping : this.groupings.values()) {
				Predicate<String> filter = grouping.getCandidateFilter();
				grouping.getImports().forEach(entry -> {
					ConfigurationClass configurationClass = this.configurationClasses.get(entry.getMetadata());
					Assert.state(configurationClass != null, "ConfigurationClass must not be null");
					try {
						processImports(configurationClass, asSourceClass(configurationClass, filter),
								Collections.singleton(asSourceClass(entry.getImportClassName(), filter)),
								filter, false);
					}
					catch (BeanDefinitionStoreException ex) {
						throw ex;
					}
					catch (Throwable ex) {
						throw new BeanDefinitionStoreException(
								"Failed to process import candidates for configuration class [" +
										configurationClass.getMetadata().getClassName() + "]", ex);
					}
				});
			}
		}

		private Group createGroup(@Nullable Class<? extends Group> type) {
			Class<? extends Group> effectiveType = (type != null ? type : DefaultDeferredImportSelectorGroup.class);
			return ParserStrategyUtils.instantiateClass(effectiveType, Group.class,
					ConfigurationClassParser.this.environment,
					ConfigurationClassParser.this.resourceLoader,
					ConfigurationClassParser.this.registry);
		}
	}


	private static class DeferredImportSelectorHolder {

		private final ConfigurationClass configurationClass;

		private final DeferredImportSelector importSelector;

		DeferredImportSelectorHolder(ConfigurationClass configClass, DeferredImportSelector selector) {
			this.configurationClass = configClass;
			this.importSelector = selector;
		}

		ConfigurationClass getConfigurationClass() {
			return this.configurationClass;
		}

		DeferredImportSelector getImportSelector() {
			return this.importSelector;
		}
	}


	private static class DeferredImportSelectorGrouping {

		private final DeferredImportSelector.Group group;

		private final List<DeferredImportSelectorHolder> deferredImports = new ArrayList<>();

		DeferredImportSelectorGrouping(Group group) {
			this.group = group;
		}

		void add(DeferredImportSelectorHolder deferredImport) {
			this.deferredImports.add(deferredImport);
		}

		/**
		 * Return the imports defined by the group.
		 * @return each import with its associated configuration class
		 */
		Iterable<Group.Entry> getImports() {
			for (DeferredImportSelectorHolder deferredImport : this.deferredImports) {
				this.group.process(deferredImport.getConfigurationClass().getMetadata(),
						deferredImport.getImportSelector());
			}
			return this.group.selectImports();
		}

		Predicate<String> getCandidateFilter() {
			Predicate<String> mergedFilter = DEFAULT_EXCLUSION_FILTER;
			for (DeferredImportSelectorHolder deferredImport : this.deferredImports) {
				Predicate<String> selectorFilter = deferredImport.getImportSelector().getExclusionFilter();
				if (selectorFilter != null) {
					mergedFilter = mergedFilter.or(selectorFilter);
				}
			}
			return mergedFilter;
		}
	}


	private static class DefaultDeferredImportSelectorGroup implements Group {

		private final List<Entry> imports = new ArrayList<>();

		@Override
		public void process(AnnotationMetadata metadata, DeferredImportSelector selector) {
			for (String importClassName : selector.selectImports(metadata)) {
				this.imports.add(new Entry(metadata, importClassName));
			}
		}

		@Override
		public Iterable<Entry> selectImports() {
			return this.imports;
		}
	}


	/**
	 * Simple wrapper that allows annotated source classes to be dealt with
	 * in a uniform manner, regardless of how they are loaded.
	 */
	private class SourceClass implements Ordered {

		private final Object source;  // Class or MetadataReader

		private final AnnotationMetadata metadata;

		public SourceClass(Object source) {
			this.source = source;
			if (source instanceof Class<?> sourceClass) {
				this.metadata = AnnotationMetadata.introspect(sourceClass);
			}
			else {
				this.metadata = ((MetadataReader) source).getAnnotationMetadata();
			}
		}

		public final AnnotationMetadata getMetadata() {
			return this.metadata;
		}

		@Override
		public int getOrder() {
			Integer order = ConfigurationClassUtils.getOrder(this.metadata);
			return (order != null ? order : Ordered.LOWEST_PRECEDENCE);
		}

		public Class<?> loadClass() throws ClassNotFoundException {
			if (this.source instanceof Class<?> sourceClass) {
				return sourceClass;
			}
			String className = ((MetadataReader) this.source).getClassMetadata().getClassName();
			return ClassUtils.forName(className, resourceLoader.getClassLoader());
		}

		public boolean isAssignable(Class<?> clazz) throws IOException {
			if (this.source instanceof Class<?> sourceClass) {
				return clazz.isAssignableFrom(sourceClass);
			}
			return new AssignableTypeFilter(clazz).match((MetadataReader) this.source, metadataReaderFactory);
		}

		public ConfigurationClass asConfigClass(ConfigurationClass importedBy) {
			if (this.source instanceof Class<?> sourceClass) {
				return new ConfigurationClass(sourceClass, importedBy);
			}
			return new ConfigurationClass((MetadataReader) this.source, importedBy);
		}

		public Collection<SourceClass> getMemberClasses() throws IOException {
			Object sourceToProcess = this.source;
			if (sourceToProcess instanceof Class<?> sourceClass) {
				try {
					Class<?>[] declaredClasses = sourceClass.getDeclaredClasses();
					List<SourceClass> members = new ArrayList<>(declaredClasses.length);
					for (Class<?> declaredClass : declaredClasses) {
						members.add(asSourceClass(declaredClass, DEFAULT_EXCLUSION_FILTER));
					}
					return members;
				}
				catch (NoClassDefFoundError err) {
					// getDeclaredClasses() failed because of non-resolvable dependencies
					// -> fall back to ASM below
					sourceToProcess = metadataReaderFactory.getMetadataReader(sourceClass.getName());
				}
			}

			// ASM-based resolution - safe for non-resolvable classes as well
			MetadataReader sourceReader = (MetadataReader) sourceToProcess;
			String[] memberClassNames = sourceReader.getClassMetadata().getMemberClassNames();
			List<SourceClass> members = new ArrayList<>(memberClassNames.length);
			for (String memberClassName : memberClassNames) {
				try {
					members.add(asSourceClass(memberClassName, DEFAULT_EXCLUSION_FILTER));
				}
				catch (IOException ex) {
					// Let's skip it if it's not resolvable - we're just looking for candidates
					if (logger.isDebugEnabled()) {
						logger.debug("Failed to resolve member class [" + memberClassName +
								"] - not considering it as a configuration class candidate");
					}
				}
			}
			return members;
		}

		public SourceClass getSuperClass() throws IOException {
			if (this.source instanceof Class<?> sourceClass) {
				return asSourceClass(sourceClass.getSuperclass(), DEFAULT_EXCLUSION_FILTER);
			}
			return asSourceClass(
					((MetadataReader) this.source).getClassMetadata().getSuperClassName(), DEFAULT_EXCLUSION_FILTER);
		}

		public Set<SourceClass> getInterfaces() throws IOException {
			Set<SourceClass> result = new LinkedHashSet<>();
			if (this.source instanceof Class<?> sourceClass) {
				for (Class<?> ifcClass : sourceClass.getInterfaces()) {
					result.add(asSourceClass(ifcClass, DEFAULT_EXCLUSION_FILTER));
				}
			}
			else {
				for (String className : this.metadata.getInterfaceNames()) {
					result.add(asSourceClass(className, DEFAULT_EXCLUSION_FILTER));
				}
			}
			return result;
		}

		public Set<SourceClass> getAnnotations() {
			Set<SourceClass> result = new LinkedHashSet<>();
			if (this.source instanceof Class<?> sourceClass) {
				for (Annotation ann : sourceClass.getDeclaredAnnotations()) {
					Class<?> annType = ann.annotationType();
					if (!annType.getName().startsWith("java")) {
						try {
							result.add(asSourceClass(annType, DEFAULT_EXCLUSION_FILTER));
						}
						catch (Throwable ex) {
							// An annotation not present on the classpath is being ignored
							// by the JVM's class loading -> ignore here as well.
						}
					}
				}
			}
			else {
				for (String className : this.metadata.getAnnotationTypes()) {
					if (!className.startsWith("java")) {
						try {
							result.add(getRelated(className));
						}
						catch (Throwable ex) {
							// An annotation not present on the classpath is being ignored
							// by the JVM's class loading -> ignore here as well.
						}
					}
				}
			}
			return result;
		}

		public Collection<SourceClass> getAnnotationAttributes(String annType, String attribute) throws IOException {
			Map<String, Object> annotationAttributes = this.metadata.getAnnotationAttributes(annType, true);
			if (annotationAttributes == null || !annotationAttributes.containsKey(attribute)) {
				return Collections.emptySet();
			}
			String[] classNames = (String[]) annotationAttributes.get(attribute);
			Set<SourceClass> result = CollectionUtils.newLinkedHashSet(classNames.length);
			for (String className : classNames) {
				result.add(getRelated(className));
			}
			return result;
		}

		private SourceClass getRelated(String className) throws IOException {
			if (this.source instanceof Class<?> sourceClass) {
				try {
					Class<?> clazz = ClassUtils.forName(className, sourceClass.getClassLoader());
					return asSourceClass(clazz, DEFAULT_EXCLUSION_FILTER);
				}
				catch (ClassNotFoundException ex) {
					// Ignore -> fall back to ASM next, except for core java types.
					if (className.startsWith("java")) {
						throw new IOException("Failed to load class [" + className + "]", ex);
					}
					return new SourceClass(metadataReaderFactory.getMetadataReader(className));
				}
			}
			return asSourceClass(className, DEFAULT_EXCLUSION_FILTER);
		}

		@Override
		public boolean equals(@Nullable Object other) {
			return (this == other || (other instanceof SourceClass that &&
					this.metadata.getClassName().equals(that.metadata.getClassName())));
		}

		@Override
		public int hashCode() {
			return this.metadata.getClassName().hashCode();
		}

		@Override
		public String toString() {
			return this.metadata.getClassName();
		}
	}


	/**
	 * {@link Problem} registered upon detection of a circular {@link Import}.
	 */
	private static class CircularImportProblem extends Problem {

		public CircularImportProblem(ConfigurationClass attemptedImport, Deque<ConfigurationClass> importStack) {
			super(String.format("A circular @Import has been detected: " +
					"Illegal attempt by @Configuration class '%s' to import class '%s' as '%s' is " +
					"already present in the current import stack %s", importStack.element().getSimpleName(),
					attemptedImport.getSimpleName(), attemptedImport.getSimpleName(), importStack),
					new Location(importStack.element().getResource(), attemptedImport.getMetadata()));
		}
	}

}<|MERGE_RESOLUTION|>--- conflicted
+++ resolved
@@ -305,11 +305,7 @@
 			}
 		}
 
-<<<<<<< HEAD
-		// Process any @ComponentScan annotations -> 处理@ComponentScan注解
-=======
 		// Search for locally declared @ComponentScan annotations first.
->>>>>>> 69ef885b
 		Set<AnnotationAttributes> componentScans = AnnotationConfigUtils.attributesForRepeatable(
 				sourceClass.getMetadata(), ComponentScan.class, ComponentScans.class,
 				MergedAnnotation::isDirectlyPresent);
