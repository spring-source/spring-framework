--- conflicted
+++ resolved
@@ -1,12 +1,8 @@
 pluginManagement {
 	repositories {
 		gradlePluginPortal()
-<<<<<<< HEAD
+		maven { url "https://repo.spring.io/release" }
 		maven { url "https://maven.aliyun.com/repository/spring-plugin" }
-		maven { url "https://repo.spring.io/plugins-release" }
-=======
-		maven { url "https://repo.spring.io/release" }
->>>>>>> 5ef023af
 	}
 }
 
